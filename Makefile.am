EXTRA_DIST = AUTHORS README COPYRIGHT autogen etc
<<<<<<< HEAD

CLEANFILES = core*

if THREADS
    SUBDIRS = libs src scripts etc
    ACLOCAL_AMFLAGS = -I m4
else
    SUBDIRS = src scripts etc
endif
=======
    SUBDIRS = src scripts etc
>>>>>>> ae6f8aa7
<|MERGE_RESOLUTION|>--- conflicted
+++ resolved
@@ -1,14 +1,5 @@
 EXTRA_DIST = AUTHORS README COPYRIGHT autogen etc
-<<<<<<< HEAD
 
 CLEANFILES = core*
 
-if THREADS
-    SUBDIRS = libs src scripts etc
-    ACLOCAL_AMFLAGS = -I m4
-else
-    SUBDIRS = src scripts etc
-endif
-=======
-    SUBDIRS = src scripts etc
->>>>>>> ae6f8aa7
+SUBDIRS = src scripts etc