/*
*This material was prepared by the Los Alamos National Security, LLC (LANS) under
*Contract DE-AC52-06NA25396 with the U.S. Department of Energy (DOE). All rights
*in the material are reserved by DOE on behalf of the Government and LANS
*pursuant to the contract. You are authorized to use the material for Government
*purposes but it is not to be released or distributed to the public. NEITHER THE
*UNITED STATES NOR THE UNITED STATES DEPARTMENT OF ENERGY, NOR THE LOS ALAMOS
*NATIONAL SECURITY, LLC, NOR ANY OF THEIR EMPLOYEES, MAKES ANY WARRANTY, EXPRESS
*OR IMPLIED, OR ASSUMES ANY LEGAL LIABILITY OR RESPONSIBILITY FOR THE ACCURACY,
*COMPLETENESS, OR USEFULNESS OF ANY INFORMATION, APPARATUS, PRODUCT, OR PROCESS
*DISCLOSED, OR REPRESENTS THAT ITS USE WOULD NOT INFRINGE PRIVATELY OWNED RIGHTS.
*/

#include "config.h"
#include <fcntl.h>
#include <errno.h>

#include "pfutils.h"
#include "Path.h"
#include "debug.h"

#include <syslog.h>
#include <signal.h>

#ifdef THREADS_ONLY
#include <pthread.h>
#include "mpii.h"
#define MPI_Abort MPY_Abort
#define MPI_Pack MPY_Pack
#define MPI_Unpack MPY_Unpack
#endif


void usage () {
    // print usage statement
    printf ("********************** PFTOOL USAGE ************************************************************\n");
    printf ("\n");
    printf ("\npftool: parallel file tool utilities\n");
    printf ("1. Walk through directory tree structure and gather statistics on files and\n");
    printf ("   directories encountered.\n");
    printf ("2. Apply various data moving operations based on the selected options \n");
    printf ("\n");
    printf ("mpirun -np <totalprocesses> pftool [options]\n");
    printf ("\n");
    printf (" Options\n");
    printf (" [-p]         path to start parallel tree walk (required argument)\n");
    printf (" [-c]         destination path for data movement\n");
    printf (" [-j]         unique jobid for the pftool job\n");
    printf (" [-w]         work type: { 0=copy | 1=list | 2=compare}\n");
    printf (" [-i]         process paths in a file list instead of walking the file system\n");
    printf (" [-s]         block size for COPY and COMPARE\n");
    printf (" [-C]         file size to start chunking (for N:1)\n");
    printf (" [-S]         chunk size for COPY\n");
    printf (" [-n]         operate on file if different\n");
    printf (" [-r]         recursive operation down directory tree\n");
    printf (" [-t]         specify file system type of destination file/directory\n");
    printf (" [-l]         turn on logging to /var/log/mesages\n");
    printf (" [-P]         force destination filesystem to be treated as parallel\n");
    printf (" [-M]         perform block-compare, default: metadata-compare\n");
    printf (" [-v]         user verbose output\n");
    printf (" [-h]         print Usage information\n");

    printf("\n");
    printf("      [if configured with --enable-fusechunker\n");
    printf (" [-f]         path to FUSE directory\n");
    printf (" [-d]         number of directories used for FUSE backend\n");
    printf (" [-W]         file size to start FUSE chunking\n");
    printf (" [-A]         FUSE chunk size for copy\n");
    printf("\n");

    printf("      [if configured with --enable-syndata\n");
    printf (" [-X]         specify a synthetic data pattern file or constant. default: none\n");
    printf (" [-x]         synthetic file size. If specified, file(s) will be synthetic data of specified size\n");
    printf (" \n");

    printf ("********************** PFTOOL USAGE ************************************************************\n");
    return;
}

// print the mode <aflag> into buffer <buf> in a regular 'pretty' format
char *printmode (mode_t aflag, char *buf) {

    static int m0[] = { 1, S_IREAD  >> 0, 'r', '-' };
    static int m1[] = { 1, S_IWRITE >> 0, 'w', '-' };
    static int m2[] = { 3, S_ISUID | S_IEXEC, 's', S_IEXEC, 'x', S_ISUID, 'S', '-' };

    static int m3[] = { 1, S_IREAD  >> 3, 'r', '-' };
    static int m4[] = { 1, S_IWRITE >> 3, 'w', '-' };
    static int m5[] = { 3, S_ISGID | (S_IEXEC >> 3), 's',
                        S_IEXEC >> 3, 'x', S_ISGID, 'S', '-'
                      };
    static int m6[] = { 1, S_IREAD  >> 6, 'r', '-' };
    static int m7[] = { 1, S_IWRITE >> 6, 'w', '-' };
    static int m8[] = { 3, S_ISVTX | (S_IEXEC >> 6), 't', S_IEXEC >> 6, 'x', S_ISVTX, 'T', '-' };
    static int *m[] = { m0, m1, m2, m3, m4, m5, m6, m7, m8 };

    int i, j, n;
    int *p = (int *) 1;
    buf[0] = S_ISREG (aflag) ? '-' : S_ISDIR (aflag) ? 'd' : S_ISLNK (aflag) ? 'l' : S_ISFIFO (aflag) ? 'p' : S_ISCHR (aflag) ? 'c' : S_ISBLK (aflag) ? 'b' : S_ISSOCK (aflag) ? 's' : '?';

    for (i = 0; i <= 8; i++) {
        for (n = m[i][0], j = 1; n > 0; n--, j += 2) {
            p = m[i];
            if ((aflag & p[j]) == p[j]) {
                j++;
                break;
            }
        }
        buf[i + 1] = p[j];
    }
    buf[10] = '\0';
    return buf;
}

/**
* This function walks the path, and creates all elements in 
* the path as a directory - if they do not exist. It
* basically does a "mkdir -p" programatically.
*
* @param thePath	the path to test and create
* @param perms		the permission mode to use when
* 			creating directories in this path
*
* @return 0 if all directories are succesfully created.
* 	errno (i.e. non-zero) if there is an error. 
* 	See "man -s 2 mkdir" for error description.
*/
int mkpath(char *thePath, mode_t perms) {
	char *slash = thePath;				// point at the current "/" in the path
	struct stat sbuf;				// a buffer to hold stat information
	int save_errno;					// errno from mkdir()

	while( *slash == '/') slash++;			// burn through any leading "/". Note that if no leading "/",
							// then thePath will be created relative to CWD of process.
	while(slash = strchr(slash,'/')) {		// start parsing thePath
	  *slash = '\0';
	  
	  if(stat(thePath,&sbuf)) {			// current path element cannot be stat'd - assume does not exist
	    if(mkdir(thePath,perms)) {			// problems creating the directory - clean up and return!
	      save_errno = errno;			// save off errno - in case of error...
	      *slash = '/';
	      return(save_errno);
	    }
	  }
	  else if (!S_ISDIR(sbuf.st_mode)) {		// element exists but is NOT a directory
	    *slash = '/';
	    return(ENOTDIR);
	  }
	  *slash = '/';slash++;				// increment slash ...
	  while( *slash == '/') slash++;		// burn through any blank path elements
	} // end mkdir loop

	if(stat(thePath,&sbuf)) {			// last path element cannot be stat'd - assume does not exist
	  if(mkdir(thePath,perms))			// problems creating the directory - clean up and return!
	    return(save_errno = errno);			// save off errno - just to be sure ...
	}
	else if (!S_ISDIR(sbuf.st_mode))		// element exists but is NOT a directory
	  return(ENOTDIR);

	return(0);
}

void hex_dump_bytes (char *b, int len, char *outhexbuf) {
    short str_index;
    char smsg[64];
    char tmsg[3];
    unsigned char *ptr;
    int start = 0;
    ptr = (unsigned char *) (b + start);  /* point to buffer location to start  */
    /* if last frame and more lines are required get number of lines */
    memset (smsg, '\0', 64);
    for (str_index = 0; str_index < 28; str_index++) {
        sprintf (tmsg, "%02X", ptr[str_index]);
        strncat (smsg, tmsg, 2);
    }
    sprintf (outhexbuf, "%s", smsg);
}

/**
* Low Level utility function to write a field of a data
* structure - any data structure.
*
* @param fd		the open file descriptor
* @param start		the starting memory address
* 			(pointer) of the field
* @param len		the length of the filed in bytes
*
* @return number of bytes written, If return
* 	is < 0, then there were problems writing,
* 	and the number can be taken as the errno.
*/
ssize_t write_field(int fd, void *start, size_t len) {
	size_t  n;					// number of bytes written for a given call to write()
	ssize_t tot = 0;				// total number of bytes written
	char*   wstart = (char*)start;				// the starting point in the buffer
	size_t  wcnt = len;				// the running count of bytes to write

	while(wcnt > 0) {
	  if(!(n=write(fd,wstart,wcnt)))		// if nothing written -> assume error
	    return((ssize_t)-errno);
	  tot += n;
	  wstart += n;					// increment the start address by n
	  wcnt -= n;					// decreamnt byte count by n
	}

	return(tot);
}

#ifdef TAPE
int read_inodes (const char *fnameP, gpfs_ino_t startinode, gpfs_ino_t endinode, int *dmarray) {
    const gpfs_iattr_t *iattrP;
    gpfs_iscan_t *iscanP = NULL;
    gpfs_fssnap_handle_t *fsP = NULL;
    int rc = 0;
    fsP = gpfs_get_fssnaphandle_by_path (fnameP);
    if (fsP == NULL) {
        rc = errno;
        fprintf (stderr, "gpfs_get_fshandle_by_path: %s\n", strerror (rc));
        goto exit;
    }
    iscanP = gpfs_open_inodescan (fsP, NULL, NULL);
    if (iscanP == NULL) {
        rc = errno;
        fprintf (stderr, "gpfs_open_inodescan: %s\n", strerror (rc));
        goto exit;
    }
    if (startinode > 0) {
        rc = gpfs_seek_inode (iscanP, startinode);
        if (rc != 0) {
            rc = errno;
            fprintf (stderr, "gpfs_seek_inode: %s\n", strerror (rc));
            goto exit;
        }
    }
    while (1) {
        rc = gpfs_next_inode (iscanP, endinode, &iattrP);
        if (rc != 0) {
            rc = errno;
            fprintf (stderr, "gpfs_next_inode: %s\n", strerror (rc));
            goto exit;
        }
        if ((iattrP == NULL) || (iattrP->ia_inode > endinode)) {
            break;
        }
        if (iattrP->ia_xperm & GPFS_IAXPERM_DMATTR) {
            dmarray[0] = 1;
        }
    }
exit:
    if (iscanP) {
        gpfs_close_inodescan (iscanP);
    }
    if (fsP) {
        gpfs_free_fssnaphandle (fsP);
    }
    return rc;
}

//dmapi lookup
int dmapi_lookup (char *mypath, int *dmarray, char *dmouthexbuf) {
    char *version;
    char *session_name = "lookupdmapi";
    static dm_sessid_t dump_dmapi_session = DM_NO_SESSION;
    typedef long long offset_t;
    void *dmhandle = NULL;
    size_t dmhandle_len = 0;
    u_int nelemr;
    dm_region_t regbufpr[4000];
    u_int nelempr;
    size_t dmattrsize;
    char dmattrbuf[4000];
    size_t dmattrsizep;
    //struct dm_attrlist my_dm_attrlist[20];
    struct dm_attrlist my_dm_attrlistM[20];
    struct dm_attrlist my_dm_attrlistP[20];
    //struct dm_attrname my_dm_attrname;
    struct dm_attrname my_dm_attrnameM;
    struct dm_attrname my_dm_attrnameP;
    char localhexbuf[128];
    if (dm_init_service (&version) < 0) {
        printf ("Cant get a dmapi session\n");
        exit (-1);
    }
    if (dm_create_session (DM_NO_SESSION, session_name, &dump_dmapi_session) != 0) {
        printf ("create_session \n");
        exit (-1);
    }
    //printf("-------------------------------------------------------------------------------------\n");
    //printf("created new DMAPI session named '%s' for %s\n",session_name,version);
    if (dm_path_to_handle ((char *) mypath, &dmhandle, &dmhandle_len) != 0) {
        goto done;
    }
    /* I probably should get more managed regions and check them all but
       I dont know how to find out how many I will have total
     */
    nelemr = 1;
    if (dm_get_region (dump_dmapi_session, dmhandle, dmhandle_len, DM_NO_TOKEN, nelemr, regbufpr, &nelempr) != 0) {
        printf ("dm_get_region failed\n");
        goto done;
    }
    PRINT_DMAPI_DEBUG ("regbufpr: number of managed regions = %d \n", nelempr);
    PRINT_DMAPI_DEBUG ("regbufpr.rg_offset = %lld \n", regbufpr[0].rg_offset);
    PRINT_DMAPI_DEBUG ("regbufpr.rg_size = %lld \n", regbufpr[0].rg_size);
    PRINT_DMAPI_DEBUG ("regbufpr.rg_flags = %u\n", regbufpr[0].rg_flags);
    if (regbufpr[0].rg_flags > 0) {
        if (regbufpr[0].rg_flags & DM_REGION_READ) {
            PRINT_DMAPI_DEBUG ("regbufpr: File %s is migrated - dmapi wants to be notified on at least read for this region at offset %lld\n", mypath, regbufpr[0].rg_offset);
            dmarray[2] = 1;
            dmattrsize = sizeof (my_dm_attrlistM);
            if (dm_getall_dmattr (dump_dmapi_session, dmhandle, dmhandle_len, DM_NO_TOKEN, dmattrsize, my_dm_attrlistM, &dmattrsizep) != 0) {
                PRINT_DMAPI_DEBUG ("dm_getall_dmattr failed path %s\n", mypath);
                goto done;
            }
            //strncpy((char *) my_dm_attrlistM[0].al_name.an_chars,"\n\n\n\n\n\n\n",7);
            //strncpy((char *) my_dm_attrlistM[0].al_name.an_chars,"IBMObj",6);
            PRINT_DMAPI_DEBUG ("M dm_getall_dmattr attrs %x size %ld\n", my_dm_attrlistM->al_name.an_chars[0], dmattrsizep);
            dmattrsize = sizeof (dmattrbuf);
            strncpy ((char *) my_dm_attrnameM.an_chars, "IBMObj", 6);
            PRINT_DMAPI_DEBUG ("MA dm_get_dmattr attr 0 %s\n", my_dm_attrnameM.an_chars);
            if (dm_get_dmattr (dump_dmapi_session, dmhandle, dmhandle_len, DM_NO_TOKEN, &my_dm_attrnameM, dmattrsize, dmattrbuf, &dmattrsizep) != 0) {
                goto done;
            }
            hex_dump_bytes (dmattrbuf, 28, localhexbuf);
            PRINT_DMAPI_DEBUG ("M dmapi_lookup localhexbuf %s\n", localhexbuf);
            strncpy (dmouthexbuf, localhexbuf, 128);
        }
        else {
            // This is a pre-migrated file
            //
            PRINT_DMAPI_DEBUG ("regbufpr: File %s is premigrated  - dmapi wants to be notified on write and/or trunc for this region at offset %lld\n", mypath, regbufpr[0].rg_offset);
            // HB 0324-2009
            dmattrsize = sizeof (my_dm_attrlistP);
            if (dm_getall_dmattr (dump_dmapi_session, dmhandle, dmhandle_len, DM_NO_TOKEN, dmattrsize, my_dm_attrlistP, &dmattrsizep) != 0) {
                PRINT_DMAPI_DEBUG ("P dm_getall_dmattr failed path %s\n", mypath);
                goto done;
            }
            //strncpy((char *) my_dm_attrlistP[0].al_name.an_chars,"IBMPMig",7);
            PRINT_DMAPI_DEBUG ("P dm_getall_dmattr attrs %x size %ld\n", my_dm_attrlistP->al_name.an_chars[0], dmattrsizep);
            dmattrsize = sizeof(dmattrbuf);
            strncpy ((char *) my_dm_attrnameP.an_chars, "IBMPMig", 7);
            PRINT_DMAPI_DEBUG ("PA dm_get_dmattr attr 0 %s\n", my_dm_attrnameP.an_chars);
            if (dm_get_dmattr (dump_dmapi_session, dmhandle, dmhandle_len, DM_NO_TOKEN, &my_dm_attrnameP, dmattrsize, dmattrbuf, &dmattrsizep) != 0) {
                goto done;
            }
            hex_dump_bytes (dmattrbuf, 28, localhexbuf);
            strncpy (dmouthexbuf, localhexbuf, 128);
            dmarray[1] = 1;
        }
    }
    else {
        // printf("regbufpr: File is resident - no managed regions\n");
        dmarray[0] = 1;
    }
done:
    /* I know this done goto is crap but I am tired
       we now free up the dmapi resources and set our uid back to
       the original user
     */
    dm_handle_free (dmhandle, dmhandle_len);
    if (dm_destroy_session (dump_dmapi_session) != 0) {
    }
    //printf("-------------------------------------------------------------------------------------\n");
    return (0);
}
#endif



// remove trailing chars w/out repeated calls to strlen();
// inline
void trim_trailing(int ch, char* path) {
   if (path) {
      for (size_t pos=strlen(path) -1; ((pos >= 0) && (path[pos] == ch)); --pos) {
         path[pos] = '\0';
      }
   }
}


// Install path into <item>.
// We assume <base_path> has size at least PATHSIZE_PLUS.
void get_base_path(char*            base_path,
                   const path_item* item,
                   int              wildcard) { // (<wildcard> is boolean)

    char dir_name[PATHSIZE_PLUS];
    struct stat st;
    int rc;
    char* path = (char*)item->path;

    ////#ifdef PLFS
    ////    rc = plfs_getattr(NULL, path, &st, 0);
    ////    if (rc != 0){
    ////#endif
    ////        rc = lstat(path, &st);
    ////#ifdef PLFS
    ////    }
    ////#endif
    ////    if (rc < 0) {
    ////        fprintf(stderr, "Failed to stat path %s\n", path);
    ////        MPI_Abort(MPI_COMM_WORLD, -1);
    ////    }
    //    item->ftype = TBD;          // so PathFactory knows path hasn't been classified
    PathPtr p(PathFactory::create(item));
    if (! p->stat()) {
       fprintf(stderr, "Failed to stat path %s\n", path);
       MPI_Abort(MPI_COMM_WORLD, -1);
    }
    st = p->st();


    // dirname() may alter its argument
    char* path_copy = strdup(path);
    strncpy(dir_name, dirname(path_copy), PATHSIZE_PLUS);
    free(path_copy);

    if (strncmp(".", dir_name, PATHSIZE_PLUS == 0) && S_ISDIR(st.st_mode)) {
        strncpy(base_path, path, PATHSIZE_PLUS);
    }
    else if (S_ISDIR(st.st_mode) && wildcard == 0) {
        strncpy(base_path, path, PATHSIZE_PLUS);
    }
    else {
        strncpy(base_path, dir_name, PATHSIZE_PLUS);
    }
    trim_trailing('/', base_path);
}


// To the tail of <dest_path>, add '/' if needed, then append the last part
// of the path in <beginning_node> (i.e. what 'basename' would return).
// Put the result into dest_node->path.
void get_dest_path(path_item*        dest_node, // fill this in
                   const char*       dest_path, // from command-line arg
                   const path_item*  beginning_node,
                   int               makedir,
                   int               num_paths,
                   struct options&   o) {
    int         rc;
    struct stat beg_st;
    struct stat dest_st;
    char        temp_path[PATHSIZE_PLUS];
    char*       result = dest_node->path;
    char*       path_slice;

    memset(dest_node, 0, sizeof(path_item) - PATHSIZE_PLUS + 1); // zero-out header-fields
    strncpy(result, dest_path, PATHSIZE_PLUS);                // install dest_path

    strncpy(temp_path, beginning_node->path, PATHSIZE_PLUS);
    trim_trailing('/', temp_path);

    //recursion special cases
    if (o.recurse
        && (strncmp(temp_path, "..", PATHSIZE_PLUS) != 0)
        && (o.work_type != COMPAREWORK)) {

        beg_st = beginning_node->st;

        ////#ifdef PLFS
        ////        rc = plfs_getattr(NULL, dest_path, &dest_st, 0);
        ////        if (rc != 0){
        ////#endif
        ////           rc = lstat(dest_path, &dest_st);
        ////#ifdef PLFS
        ////        }
        ////#endif
        ////        if ((rc >= 0)
        ////            && S_ISDIR(dest_st.st_mode)
        ////            && S_ISDIR(beg_st.st_mode)
        ////            && (num_paths == 1))
        PathPtr d_dest(PathFactory::create(dest_path));
        dest_st = d_dest->st();
        if (d_dest->exists()
            && S_ISDIR(dest_st.st_mode)
            && S_ISDIR(beg_st.st_mode)
            && (num_paths == 1))

        {
            // append '/' to result
            if (result[strlen(result)-1] != '/') {
                strncat(result, "/", PATHSIZE_PLUS);
            }

            // append tail-end of beginning_node's path
            if (strstr(temp_path, "/") == NULL) {
                path_slice = (char *)temp_path;
            }
            else {
                path_slice = strrchr(temp_path, '/') + 1;
            }
            strncat(result, path_slice, PATHSIZE_PLUS - strlen(result) -1);
        }
    }

    // update the stat-struct, in the final result
    ////    rc = lstat(result, &dest_st);
    ////    if (rc >= 0) {
    ////        dest_node->st = dest_st;
    ////    }
    ////    else {
    ////        dest_node->st.st_mode = 0;
    ////    }
    PathPtr d_result(PathFactory::create_shallow(dest_node));
    d_result->stat();
}



// Find the last "directory" component in <src_node>->path.  Append this
// directory component onto a copy of <dest_node>->path, after first adding
// a slash.  Put the result into <output_path>.
//
// If o.recurse is non-zero, then, instead of the final component of
// src_node, use the part of src_node that extends beyond <base_path>.
//
// NOTE:  We assume <output_path> has size at least PATHSIZE_PLUS
void get_output_path(char*             output_path, // fill this in
                     const char*       base_path,
                     const path_item*  src_node,
                     const path_item*  dest_node,
                     struct options&   o) {

    const char*  path_slice;
    int          path_slice_duped = 0;

    //remove trailing slash(es)
    strncpy(output_path, dest_node->path, PATHSIZE_PLUS);
    trim_trailing('/', output_path);

    //path_slice = strstr(src_path, base_path);
    if (o.recurse == 0) {
        const char* last_slash = strrchr(src_node->path, '/');
        if (last_slash) {
            path_slice = last_slash +1;
        }
        else {
            path_slice = (char *) src_node->path;
        }
    }
    else {
        if (strncmp(base_path, ".", PATHSIZE_PLUS) == 0) {
            path_slice = (char *) src_node->path;
        }
        else {
            path_slice = strdup(src_node->path + strlen(base_path) + 1);
            path_slice_duped = 1;
        }
    }

    if (S_ISDIR(dest_node->st.st_mode)) {
        strncat(output_path, "/", PATHSIZE_PLUS);
        strncat(output_path, path_slice, PATHSIZE_PLUS - strlen(output_path) - 1);
    }
    if (path_slice_duped) {
       free((void*)path_slice);
    }
}

int one_byte_read(const char *path) {
    int fd, bytes_processed;
    char data;
    int rc = 0;
    char errormsg[MESSAGESIZE];
    fd = open(path, O_RDONLY);
    if (fd < 0) {
        sprintf(errormsg, "Failed to open file %s for read", path);
        errsend(NONFATAL, errormsg);
        return -1;
    }
    bytes_processed = read(fd, &data, 1);
    if (bytes_processed != 1) {
        sprintf(errormsg, "%s: Read %d bytes instead of %d", path, bytes_processed, 1);
        errsend(NONFATAL, errormsg);
        return -1;
    }
    rc = close(fd);
    if (rc != 0) {
        sprintf(errormsg, "Failed to close file: %s", path);
        errsend(NONFATAL, errormsg);
        return -1;
    }
    return 0;
}

//take a src, dest, offset and length. Copy the file and return 0 on
//success, -1 on failure
int copy_file(path_item*    src_file,
              path_item*    dest_file,
              size_t        blocksize,
              int           rank,
              SyndataBufPtr synbuf)
{
    //MPI_Status status;
    int         rc;
    size_t      completed = 0;
    char *      buf = NULL;
    char        errormsg[MESSAGESIZE];
    int         err = 0;        // non-zero -> close src/dest, free buf
    //FILE *src_fd;
    //FILE *dest_fd;
    int         flags;
    //MPI_File src_fd;
    //MPI_File dest_fd;
    ////    int         src_fd;
    ////    int         dest_fd = -1;
    //    off_t       offset = src_file->offset;
    //    size_t      length = src_file->length;
    off_t offset = (src_file->chkidx * src_file->chksz);
    off_t length = (((offset + src_file->chksz) > src_file->st.st_size)
                    ? (src_file->st.st_size - offset)
                    : src_file->chksz);

    ////#ifdef PLFS
    ////    int         pid = getpid();
    ////    Plfs_fd *   plfs_src_fd = NULL;
    ////    Plfs_fd *   plfs_dest_fd = NULL;
    ////#endif
    ssize_t     bytes_processed = 0;

    //symlink
    char        link_path[PATHSIZE_PLUS];
    int         numchars;

    PathPtr p_src( PathFactory::create_shallow(src_file));
    PathPtr p_dest(PathFactory::create_shallow(dest_file));

    // If source is a link, create similar link on the destination-side.
    //can't be const for MPI_IO
    //
    // NOTE: The only way this can be a link is if it's on a quasi-POSIX
    //       system.  So we can just readlink(), to get the link-target.
    //       But the destination could be anything, so we need a
    //       Path::symlink() to implement that.
    if (S_ISLNK(src_file->st.st_mode)) {

        // <link_path> = name of link-destination
        numchars = readlink(src_file->path, link_path, PATHSIZE_PLUS);
        if (numchars < 0) {
            sprintf(errormsg, "Failed to read link %s", src_file->path);
            errsend(NONFATAL, errormsg);
            return -1;
        }

        ////        rc = symlink(link_path, dest_file->path);
        ////        if (rc < 0)
        if (! p_dest->symlink(link_path))
        {
           sprintf(errormsg, "Failed to create symlink %s -> %s", dest_file->path, link_path);
           errsend(NONFATAL, errormsg);
           return -1;
        }

        if (update_stats(src_file, dest_file) != 0) {
            return -1;
        }
        return 0;
    }

    //a file less than 1 MB
    if (length < blocksize) { // a file < blocksize in size
        blocksize = length;
    }
    if (blocksize) {
        buf = (char*)malloc(blocksize * sizeof(char));
        if (! buf) {
           errsend_fmt(NONFATAL, "Failed to allocate %lu bytes for reading %s\n",
                       blocksize, p_src->path());
           return -1;
        }

        memset(buf, '\0', blocksize);
    }

    // OPEN source for reading (binary mode)
    //
    //MPI_File_read(src_fd, buf, 2, MPI_BYTE, &status);
    //rc = MPI_File_open(MPI_COMM_SELF, source_file, MPI_MODE_RDONLY, MPI_INFO_NULL, &src_fd);


#ifdef GEN_SYNDATA
    if (!syndataExists(synbuf)) {
#endif

        ////#ifdef PLFS
        ////        if (src_file->ftype == PLFSFILE){
        ////            src_fd = plfs_open(&plfs_src_fd, src_file->path, O_RDONLY, pid+rank, src_file->st.st_mode, NULL);
        ////        }
        ////        else {
        ////#endif
        ////            src_fd = open(src_file->path, O_RDONLY);
        ////#ifdef PLFS
        ////        }
        ////#endif
        ////        if (src_fd < 0) {
        ////            sprintf(errormsg, "Failed to open file %s for read", src_file->path);
        ////            errsend(NONFATAL, errormsg);
        ////            return -1;
        ////        }
        if (! p_src->open(O_RDONLY, src_file->st.st_mode)) {
           errsend_fmt(NONFATAL, "Failed to open file %s for read\n", p_src->path());
           if (buf)
              free(buf);
           return -1;
        }

#ifdef GEN_SYNDATA
    }
#endif
    PRINT_IO_DEBUG("rank %d: copy_file() Copying chunk "
                   "index %d. offset = %ld   length = %ld   blocksize = %ld\n",
                   rank, src_file.chkidx, offset, length, blocksize);
    // OPEN destination for writing
    //
    //rc = MPI_File_open(MPI_COMM_SELF, destination_file, MPI_MODE_CREATE | MPI_MODE_WRONLY, MPI_INFO_NULL, &dest_fd);

    // create appropriate flags
    if ((src_file->st.st_size == length && offset == 0) || (dest_file->fstype == PAN_FS)) {
       // no chunking or not writing to PANFS - cds 6/2014
       flags = O_WRONLY | O_CREAT;
       PRINT_MPI_DEBUG("fstype = %s. Setting open flags to O_WRONLY | O_CREAT",
                       dest_file->fstype_to_str());
    }
    else {
       // Panasas FS needs O_CONCURRENT_WRITE set for file writes - cds 6/2014
       flags = O_WRONLY | O_CREAT | O_CONCURRENT_WRITE;
       PRINT_MPI_DEBUG("fstype = %s. Setting open flags to O_WRONLY | O_CREAT | O_CONCURRENT_WRITE",
                       dest_file->fstype_to_str());
    }

    // do the open
    ////#ifdef PLFS
    ////    if (src_file->dest_ftype == PLFSFILE){
    ////        dest_fd = plfs_open(&plfs_dest_fd, dest_file->path, flags, pid+rank, src_file->st.st_mode, NULL);
    ////    }
    ////    else{
    ////#endif
    ////         // dest_fd = open(dest_file->path, flags, 0600);  // 0600 not portable?
    ////         dest_fd = open(dest_file->path, flags, (S_IRUSR | S_IWUSR));
    ////#ifdef PLFS
    ////    }
    ////#endif
    ////    if (dest_fd < 0) {
    ////        sprintf(errormsg, "Failed to open file %s for write (errno = %d)", dest_file->path, errno);
    ////        errsend(NONFATAL, errormsg);
    ////        err = 1; // return -1;
    ////    }

    // p_dest->expected_write_size(length); 
    //    fprintf(stderr, "opening %s with offset=%ld, length=%lu\n",
    //            p_dest->node().path, offset, length);
    if (! p_dest->open(flags, 0600, offset, length)) {
       errsend_fmt(NONFATAL, "Failed to open file %s for write (%s)\n",
                   p_dest->path(), p_dest->strerror());

       p_src->close();
       if (buf)
          free(buf);
       return -1;
    }


    // copy contents from source to destination
    while (completed != length) {

        //1 MB is too big
        if ((length - completed) < blocksize) {
            blocksize = (length - completed);
        }
        memset(buf, '\0', blocksize);


        // READ data from source (or generate it synthetically)
        //
        //rc = MPI_File_read_at(src_fd, completed, buf, blocksize, MPI_BYTE, &status);

        PRINT_IO_DEBUG("rank %d: copy_file() Copy of %d bytes complete for file %s\n", rank, bytes_processed, dest_file.path);
#ifdef GEN_SYNDATA
        if (syndataExists(synbuf)) {
           int buflen = blocksize * sizeof(char);		// Make sure buffer length is the right size!

#if 0
           // Don't waste time filling the buffer.  We just want a fast
           // way to create source data


           if(rc = syndataFill(synbuf,buf,buflen)) {
              sprintf(errormsg, "Failed to copy from synthetic data buffer. err = %d", rc);
              errsend(NONFATAL, errormsg);
              err = 1; break;  // return -1
           }
#endif

           bytes_processed = buflen;				// On a successful call to syndataFill(), bytes_processed equals 0
        }
        else {
#endif

           ////#ifdef PLFS
           ////           if (src_file->ftype == PLFSFILE) {
           ////              // ported to PLFS 2.5
           ////              /// bytes_processed = plfs_read(plfs_src_fd, buf, blocksize, completed+offset);
           ////              plfs_error_t err = plfs_read(plfs_src_fd, buf, blocksize, completed+offset, &bytes_processed);
           ////           }
           ////           else {
           ////#endif
           ////              bytes_processed = pread(src_fd, buf, blocksize, completed+offset);
           ////#ifdef PLFS
           ////           }
           ////#endif
           bytes_processed = p_src->read(buf, blocksize, completed+offset);


#ifdef GEN_SYNDATA
        }
#endif


        if (bytes_processed != blocksize) {
            sprintf(errormsg, "%s: Read %ld bytes instead of %zd",
                    src_file->path, bytes_processed, blocksize);
            errsend(NONFATAL, errormsg);
            err = 1; break;  // return -1
        }


        // WRITE data to destination
        //
        //rc = MPI_File_write_at(dest_fd, completed, buf, blocksize, MPI_BYTE, &status );

        ////#ifdef PLFS
        ////        if (src_file->dest_ftype == PLFSFILE) {
        ////           // ported to PLFS 2.5
        ////           /// bytes_processed = plfs_write(plfs_dest_fd, buf, blocksize, completed+offset, pid);
        ////           plfs_error_t err = plfs_write(plfs_dest_fd, buf, blocksize, completed+offset, pid, &bytes_processed);
        ////        }
        ////        else {
        ////#endif
        ////            bytes_processed = pwrite(dest_fd, buf, blocksize, completed+offset);
        ////#ifdef PLFS
        ////        }
        ////#endif
        bytes_processed = p_dest->write(buf, blocksize, completed+offset);

        if (bytes_processed != blocksize) {
            sprintf(errormsg, "%s: wrote %ld bytes instead of %zd (%s)",
                    dest_file->path, bytes_processed, blocksize, p_dest->strerror());
            errsend(NONFATAL, errormsg);
            err = 1; break;  // return -1;
        }
        completed += blocksize;
    }


    // CLOSE source and destination

#ifdef GEN_SYNDATA
    if(!syndataExists(synbuf)) {
#endif

       ////#ifdef PLFS
       ////       if (src_file->ftype == PLFSFILE) {
       ////           // ported to PLFS 2.5
       ////           /// rc = plfs_close(plfs_src_fd, pid+rank, src_file->st.st_uid, O_RDONLY, NULL);
       ////           int num_ref;
       ////           rc = plfs_close(plfs_src_fd, pid+rank, src_file->st.st_uid, O_RDONLY, NULL, &num_ref);
       ////       }
       ////       else {
       ////#endif
       ////           rc = close(src_fd);
       ////           if (rc != 0) {
       ////               sprintf(errormsg, "Failed to close file: %s", src_file->path);
       ////               errsend(NONFATAL, errormsg);
       ////               err = 1; // return -1;
       ////           }
       ////#ifdef PLFS
       ////       }
       ////#endif
       if (! p_src->close()) {
          errsend_fmt(NONFATAL, "Failed to close src file: %s (%s)\n",
                      p_src->path(), p_src->strerror());
          err = 1;
       }

#ifdef GEN_SYNDATA
    }
#endif



    ////#ifdef PLFS
    ////    if (src_file->dest_ftype == PLFSFILE) {
    ////       // ported to PLFS 2.5
    ////       /// rc = plfs_close(plfs_dest_fd, pid+rank, src_file->st.st_uid, flags, NULL);
    ////       int num_ref;
    ////       rc = plfs_close(plfs_dest_fd, pid+rank, src_file->st.st_uid, flags, NULL, &num_ref);
    ////    }
    ////    else {
    ////#endif
    ////        rc = close(dest_fd);
    ////        if (rc != 0) {
    ////            sprintf(errormsg, "Failed to close file: %s", dest_file->path);
    ////            errsend(NONFATAL, errormsg);
    ////            return -1;
    ////        }
    ////#ifdef PLFS
    ////    }
    ////#endif
    if (! p_dest->close()) {
       errsend_fmt(NONFATAL, "Failed to close dest file: %s (%s)\n",
                   p_dest->path(), p_dest->strerror());
    }
    
    if(buf)
       free(buf);

    // even error-situations have now done clean-up
    if (err)
       return -1;

    if (offset == 0 && length == src_file->st.st_size) {
        PRINT_IO_DEBUG("rank %d: copy_file() Updating transfer stats for %s\n",
                       rank, dest_file.path);
        if (update_stats(src_file, dest_file) != 0) {
            return -1;
        }
    }
    return 0;
}


int compare_file(path_item*  src_file,
                 path_item*  dest_file,
                 size_t      blocksize,
                 int         meta_data_only) {

    struct stat  dest_st;
    size_t       completed = 0;
    char*        ibuf;
    char*        obuf;
    int          src_fd;
    int          dest_fd;
    size_t       bytes_processed;
    char         errormsg[MESSAGESIZE];
    int          rc;
    int          crc;
    //    off_t        offset = src_file->offset;
    //    size_t       length = src_file->length;
    off_t offset = (src_file->chkidx * src_file->chksz);
    off_t length = src_file->st.st_size;


    // assure dest exists
#ifdef FUSE_CHUNKER
    if (dest_file->ftype == FUSEFILE){
      if (stat(dest_file->path, &dest_st) == -1){
        return 2;
      }
    }
    else{
#endif
      // WHY NO PLFS CASE HERE?
      if (lstat(dest_file->path, &dest_st) == -1) {
          return 2;
      }
#ifdef FUSE_CHUNKER
    }
#endif
    if (src_file->st.st_size == dest_st.st_size &&
            (src_file->st.st_mtime == dest_st.st_mtime  ||
             S_ISLNK(src_file->st.st_mode))&&
            src_file->st.st_mode == dest_st.st_mode &&
            src_file->st.st_uid == dest_st.st_uid &&
            src_file->st.st_gid == dest_st.st_gid) {

        //metadata compare
        if (meta_data_only) {
            return 0;
        }

        //byte compare
        // allocate buffers and open files ...
        ibuf = (char*)malloc(blocksize * sizeof(char));
        if (! ibuf) {
           errsend_fmt(NONFATAL, "Failed to allocate %lu bytes for reading %s\n",
                       blocksize, src_file->path);
           return -1;
        }

        obuf = (char*)malloc(blocksize * sizeof(char));
        if (! obuf) {
           errsend_fmt(NONFATAL, "Failed to allocate %lu bytes for reading %s\n",
                       blocksize, dest_file->path);
           return -1;
        }

        src_fd = open(src_file->path, O_RDONLY);
        if (src_fd < 0) {
            sprintf(errormsg, "Failed to open file %s for compare source", src_file->path);
            errsend(NONFATAL, errormsg);
            return -1;
        }

        dest_fd = open(dest_file->path, O_RDONLY);
        if (dest_fd < 0) {
            sprintf(errormsg, "Failed to open file %s for compare destination", dest_file->path);
            errsend(NONFATAL, errormsg);
            return -1;
        }

        //incase someone accidently set an offset+length that exceeds the file bounds
        if ((src_file->st.st_size - offset) < length) {
            length = src_file->st.st_size - offset;
        }
        //a file less than blocksize
        if (length < blocksize) {
            blocksize = length;
        }
        crc = 0;
        while (completed != length) {
            memset(ibuf, 0, blocksize);
            memset(obuf, 0, blocksize);
            //blocksize is too big
            if ((length - completed) < blocksize) {
                blocksize = (length - completed);
            }
            bytes_processed = pread(src_fd, ibuf, blocksize, completed+offset);
            if (bytes_processed != blocksize) {
                sprintf(errormsg, "%s: Read %zd bytes instead of %zd for compare",
                        src_file->path, bytes_processed, blocksize);
                errsend(NONFATAL, errormsg);
                return -1;
            }
            bytes_processed = pread(dest_fd, obuf, blocksize, completed+offset);
            if (bytes_processed != blocksize) {
                sprintf(errormsg, "%s: Read %zd bytes instead of %zd for compare",
                        dest_file->path, bytes_processed, blocksize);
                errsend(NONFATAL, errormsg);
                return -1;
            }
            //compare - if no compare crc=1 if compare crc=0 and get out of loop
            crc = memcmp(ibuf,obuf,blocksize);
            //printf("compare_file: src %s dest %s offset %ld len %d crc %d\n",
            //       src_file, dest_file, completed+offset, blocksize, crc);
            if (crc != 0) {
                completed=length;
            }
            completed += blocksize;
        }
        rc = close(src_fd);
        if (rc != 0) {
            sprintf(errormsg, "Failed to close src file: %s (%s)", src_file->path);
            errsend(NONFATAL, errormsg);
            return -1;
        }
        rc = close(dest_fd);
        if (rc != 0) {
            sprintf(errormsg, "Failed to close dst file: %s (%s)", dest_file->path);
            errsend(NONFATAL, errormsg);
            return -1;
        }
        free(ibuf);
        free(obuf);
        if (crc != 0) {
            return 1;
        }
        else {
            return 0;
        }
    }
    else {
        return 1;
    }
    return 0;
}

// make <dest_file> have the same meta-data as <src_file>
// We assume that <src_file>.dest_ftype applies to <dest_file>
int update_stats(path_item*  src_file,
                 path_item*  dest_file) {

    int            rc;
    char           errormsg[MESSAGESIZE];
    int            mode;
    struct utimbuf ut;

    // Make a path_item matching <dest_file>, using <src_file>->dest_ftype
    // NOTE: Path::follow() is false, by default
    path_item  dest_copy(*dest_file);
    dest_copy.ftype = src_file->dest_ftype;
    PathPtr p_dest(PathFactory::create_shallow(&dest_copy));

    // update <dest_file> owner  (without following links)
    ////#ifdef PLFS
    ////    if (src_file->dest_ftype == PLFSFILE){
    ////        rc = plfs_chown(dest_file->path, src_file->st.st_uid, src_file->st.st_gid);
    ////    }
    ////    else{
    ////#endif
    ////        rc = lchown(dest_file->path, src_file->st.st_uid, src_file->st.st_gid);
    ////#ifdef PLFS
    ////    }   
    ////#endif
    ////    if (rc != 0) {
    ////        sprintf(errormsg, "Failed to change ownership of file: %s to %d:%d",
    ////                dest_file->path, src_file->st.st_uid, src_file->st.st_gid);
    ////        errsend(NONFATAL, errormsg);
    ////    }
    if (! p_dest->chown(src_file->st.st_uid, src_file->st.st_gid)) {
       errsend_fmt(FATAL, "update_stats -- Failed to chown %s: %s\n",
                   p_dest->path(), p_dest->strerror());
    }


    // ignore symlink destinations
    if (S_ISLNK(src_file->st.st_mode))
        return 0;


    
    // update <dest_file> owner  [ FUSEFILE version ]
#ifdef FUSE_CHUNKER
    if (src_file->dest_ftype == FUSEFILE){
       ////        rc = chown(dest_file->path, src_file->st.st_uid, src_file->st.st_gid);
       ////        if (rc != 0) {
       ////            sprintf(errormsg, "Failed to change ownership of fuse chunked file: %s to %d:%d",
       ////                    dest_file->path, src_file->st.st_uid, src_file->st.st_gid);
       ////            errsend(NONFATAL, errormsg);
       ////        }
       if (! p_dest->chown(src_file->st.st_uid, src_file->st.st_gid)) {
          errsend_fmt(NONFATAL, "update_stats -- Failed to chown fuse chunked file %s: %s\n",
                      p_dest->path(), p_dest->strerror());
       }
    }
#endif



    // update <dest_file> access-permissions
    mode = src_file->st.st_mode & 07777;
    ////#ifdef PLFS
    ////    if (src_file->dest_ftype == PLFSFILE){
    ////        rc = plfs_chmod(dest_file->path, mode);
    ////    }
    ////    else{
    ////#endif
    ////        rc = chmod(dest_file->path, mode);
    ////#ifdef PLFS
    ////    }
    ////#endif
    ////    if (rc != 0) {
    ////        sprintf(errormsg, "Failed to chmod file: %s to %o", dest_file->path, mode);
    ////        errsend(NONFATAL, errormsg);
    ////    }
    if (! p_dest->chmod(mode)) {
       errsend_fmt(NONFATAL, "update_stats -- Failed to chmod fuse chunked file %s: %s\n",
                   p_dest->path(), p_dest->strerror());
    }



    // update <dest_file> atime and mtime
    ut.actime = src_file->st.st_atime;
    ut.modtime = src_file->st.st_mtime;

    ////#ifdef PLFS
    ////    if (src_file->dest_ftype == PLFSFILE){
    ////        rc = plfs_utime(dest_file->path, &ut);
    ////    }
    ////    else{
    ////#endif
    ////        rc = utime(dest_file->path, &ut);
    ////#ifdef PLFS
    ////    }
    ////#endif
    ////    if (rc != 0) {
    ////        sprintf(errormsg, "Failed to set atime and mtime for file: %s", dest_file->path);
    ////        errsend(NONFATAL, errormsg);
    ////    }
    if (! p_dest->utime(&ut)) {
       errsend_fmt(NONFATAL, "update_stats -- Failed to change atime/mtime %s: %s\n",
                   p_dest->path(), p_dest->strerror());
    }


    // perform any final adjustments on destination, given source
    PathPtr p_src(PathFactory::create_shallow(src_file));
    p_dest->post_process(p_src);

    return 0;
}


//local functions only
int request_response(int type_cmd) {
    MPI_Status status;
    int response;
    send_command(MANAGER_PROC, type_cmd);
    if (MPI_Recv(&response, 1, MPI_INT, MANAGER_PROC, MPI_ANY_TAG, MPI_COMM_WORLD, &status) != MPI_SUCCESS) {
       errsend(FATAL, "Failed to receive response\n");
    }
    return response;
}

int request_input_queuesize() {
    return request_response(QUEUESIZECMD);
}

void send_command(int target_rank, int type_cmd) {
    //Tell a rank it's time to begin processing
    PRINT_MPI_DEBUG("target rank %d: Sending command %d to target rank %d\n", target_rank, type_cmd, target_rank);
    if (MPI_Send(&type_cmd, 1, MPI_INT, target_rank, target_rank, MPI_COMM_WORLD) != MPI_SUCCESS) {
        fprintf(stderr, "Failed to send command %d to rank %d\n", type_cmd, target_rank);
        MPI_Abort(MPI_COMM_WORLD, -1);
    }
}


// This is unused (?)
void send_path_list(int target_rank, int command, int num_send, path_list **list_head, path_list **list_tail, int *list_count) {
    int path_count = 0, position = 0;
    int worksize, workcount;
    if (num_send <= *list_count) {
        workcount = num_send;
    }
    else {
        workcount = *list_count;
    }
    worksize = workcount * sizeof(path_item);

    char *workbuf = (char*)malloc(worksize * sizeof(char));
    if (! workbuf) {
       fprintf(stderr, "Failed to allocate %lu bytes for workbuf\n", worksize);
       MPI_Abort(MPI_COMM_WORLD, -1);
    }

    while(path_count < workcount) {
        path_count++;
        MPI_Pack(&(*list_head)->data, sizeof(path_item), MPI_CHAR, workbuf, worksize, &position, MPI_COMM_WORLD);
        dequeue_node(list_head, list_tail, list_count);
    }
    //send the command to get started
    send_command(target_rank, command);
    //send the # of paths
    if (MPI_Send(&workcount, 1, MPI_INT, target_rank, target_rank, MPI_COMM_WORLD) != MPI_SUCCESS) {
        fprintf(stderr, "Failed to send workcount %d to rank %d\n", workcount, target_rank);
        MPI_Abort(MPI_COMM_WORLD, -1);
    }
    if (MPI_Send(workbuf, worksize, MPI_PACKED, target_rank, target_rank, MPI_COMM_WORLD) != MPI_SUCCESS) {
        fprintf(stderr, "Failed to send workbuf to rank %d\n",  target_rank);
        MPI_Abort(MPI_COMM_WORLD, -1);
    }
    free(workbuf);
}

void send_path_buffer(int target_rank, int command, path_item *buffer, int *buffer_count) {
    int         i;
    int         position = 0;
    int         worksize;
    char*       workbuf;
    path_item   work_node;
    path_item*  work_node_ptr;  /* avoid unnecessary copying */

    worksize = *buffer_count * sizeof(path_item);
    workbuf = (char *) malloc(worksize * sizeof(char));
    if (! workbuf) {
       fprintf(stderr, "Failed to allocate %lu bytes for workbuf\n", worksize);
       MPI_Abort(MPI_COMM_WORLD, -1);
    }
    for (i = 0; i < *buffer_count; i++) {
        work_node_ptr = &buffer[i];
        MPI_Pack(work_node_ptr, sizeof(path_item), MPI_CHAR, workbuf, worksize, &position, MPI_COMM_WORLD);
    }
    send_command(target_rank, command);
    if (MPI_Send(buffer_count, 1, MPI_INT, target_rank, target_rank, MPI_COMM_WORLD) != MPI_SUCCESS) {
        fprintf(stderr, "Failed to send buffer_count %d to rank %d\n", *buffer_count, target_rank);
        MPI_Abort(MPI_COMM_WORLD, -1);
    }
    if (MPI_Send(workbuf, worksize, MPI_PACKED, target_rank, target_rank, MPI_COMM_WORLD) != MPI_SUCCESS) {
        fprintf(stderr, "Failed to send workbuf to rank %d\n", target_rank);
        MPI_Abort(MPI_COMM_WORLD, -1);
    }
    *buffer_count = 0;
    free(workbuf);
}

void send_buffer_list(int target_rank, int command, work_buf_list **workbuflist, int *workbufsize) {
    int size = (*workbuflist)->size;
    int worksize = sizeof(path_item) * size;
    send_command(target_rank, command);
    if (MPI_Send(&size, 1, MPI_INT, target_rank, target_rank, MPI_COMM_WORLD) != MPI_SUCCESS) {
        fprintf(stderr, "Failed to send workbuflist size %d to rank %d\n", size, target_rank);
        MPI_Abort(MPI_COMM_WORLD, -1);
    }
    if (MPI_Send((*workbuflist)->buf, worksize, MPI_PACKED, target_rank, target_rank, MPI_COMM_WORLD) != MPI_SUCCESS) {
        fprintf(stderr, "Failed to send workbuflist buf to rank %d\n", target_rank);
        MPI_Abort(MPI_COMM_WORLD, -1);
    }
    dequeue_buf_list(workbuflist, workbufsize);
}

//manager
void send_manager_nonfatal_inc() {
    send_command(MANAGER_PROC, NONFATALINCCMD);
}

void send_manager_chunk_busy() {
    send_command(MANAGER_PROC, CHUNKBUSYCMD);
}

void send_manager_copy_stats(int num_copied_files, size_t num_copied_bytes) {
    send_command(MANAGER_PROC, COPYSTATSCMD);
    //send the # of paths
    if (MPI_Send(&num_copied_files, 1, MPI_INT, MANAGER_PROC, MANAGER_PROC, MPI_COMM_WORLD) != MPI_SUCCESS) {
        fprintf(stderr, "Failed to send num_copied_files %d to rank %d\n", num_copied_files, MANAGER_PROC);
        MPI_Abort(MPI_COMM_WORLD, -1);
    }
    //send the # of paths
    if (MPI_Send(&num_copied_bytes, 1, MPI_DOUBLE, MANAGER_PROC, MANAGER_PROC, MPI_COMM_WORLD) != MPI_SUCCESS) {
        fprintf(stderr, "Failed to send num_copied_byes %zd to rank %d\n", num_copied_bytes, MANAGER_PROC);
        MPI_Abort(MPI_COMM_WORLD, -1);
    }
}

void send_manager_examined_stats(int num_examined_files, size_t num_examined_bytes, int num_examined_dirs) {
    send_command(MANAGER_PROC, EXAMINEDSTATSCMD);
    //send the # of paths
    if (MPI_Send(&num_examined_files, 1, MPI_INT, MANAGER_PROC, MANAGER_PROC, MPI_COMM_WORLD) != MPI_SUCCESS) {
        fprintf(stderr, "Failed to send num_examined_files %d to rank %d\n", num_examined_files, MANAGER_PROC);
        MPI_Abort(MPI_COMM_WORLD, -1);
    }
    if (MPI_Send(&num_examined_bytes, 1, MPI_DOUBLE, MANAGER_PROC, MANAGER_PROC, MPI_COMM_WORLD) != MPI_SUCCESS) {
        fprintf(stderr, "Failed to send num_examined_bytes %zd to rank %d\n", num_examined_bytes, MANAGER_PROC);
        MPI_Abort(MPI_COMM_WORLD, -1);
    }
    if (MPI_Send(&num_examined_dirs, 1, MPI_INT, MANAGER_PROC, MANAGER_PROC, MPI_COMM_WORLD) != MPI_SUCCESS) {
        fprintf(stderr, "Failed to send num_examined_dirs %d to rank %d\n", num_examined_dirs, MANAGER_PROC);
        MPI_Abort(MPI_COMM_WORLD, -1);
    }
}

#ifdef TAPE
void send_manager_tape_stats(int num_examined_tapes, size_t num_examined_tape_bytes) {
    send_command(MANAGER_PROC, TAPESTATCMD);
    //send the # of paths
    if (MPI_Send(&num_examined_tapes, 1, MPI_INT, MANAGER_PROC, MANAGER_PROC, MPI_COMM_WORLD) != MPI_SUCCESS) {
        fprintf(stderr, "Failed to send num_examined_tapes %d to rank %d\n", num_examined_tapes, MANAGER_PROC);
        MPI_Abort(MPI_COMM_WORLD, -1);
    }
    if (MPI_Send(&num_examined_tape_bytes, 1, MPI_DOUBLE, MANAGER_PROC, MANAGER_PROC, MPI_COMM_WORLD) != MPI_SUCCESS) {
        fprintf(stderr, "Failed to send num_examined_tape_bytes %zd to rank %d\n", num_examined_tape_bytes, MANAGER_PROC);
        MPI_Abort(MPI_COMM_WORLD, -1);
    }
}
#endif


void send_manager_regs_buffer(path_item *buffer, int *buffer_count) {
    //sends a chunk of regular files to the manager
    send_path_buffer(MANAGER_PROC, PROCESSCMD, buffer, buffer_count);
}

void send_manager_dirs_buffer(path_item *buffer, int *buffer_count) {
    //sends a chunk of regular files to the manager
    send_path_buffer(MANAGER_PROC, DIRCMD, buffer, buffer_count);
}

#ifdef TAPE
void send_manager_tape_buffer(path_item *buffer, int *buffer_count) {
    //sends a chunk of regular files to the manager
    send_path_buffer(MANAGER_PROC, TAPECMD, buffer, buffer_count);
}
#endif

void send_manager_new_buffer(path_item *buffer, int *buffer_count) {
    //send manager new inputs
    send_path_buffer(MANAGER_PROC, INPUTCMD, buffer, buffer_count);
}

void send_manager_work_done(int ignored) {
    //the worker is finished processing, notify the manager
    send_command(MANAGER_PROC, WORKDONECMD);
}

//worker
void update_chunk(path_item *buffer, int *buffer_count) {
    send_path_buffer(ACCUM_PROC, UPDCHUNKCMD, buffer, buffer_count);
}

void write_output(const char *message, int log) {
    //write a single line using the outputproc
    //set the command type
    if (log == 0) {
        send_command(OUTPUT_PROC, OUTCMD);
    }
    else if (log == 1) {
        send_command(OUTPUT_PROC, LOGCMD);
    }
    //send the message
    if (MPI_Send((void*)message, MESSAGESIZE, MPI_CHAR, OUTPUT_PROC, OUTPUT_PROC, MPI_COMM_WORLD) != MPI_SUCCESS) {
        fprintf(stderr, "Failed to message to rank %d\n", OUTPUT_PROC);
        MPI_Abort(MPI_COMM_WORLD, -1);
    }
}


void write_buffer_output(char *buffer, int buffer_size, int buffer_count) {
    //write a buffer to the output proc
    //set the command type
    send_command(OUTPUT_PROC, BUFFEROUTCMD);
    //send the size of the buffer
    if (MPI_Send(&buffer_count, 1, MPI_INT, OUTPUT_PROC, OUTPUT_PROC, MPI_COMM_WORLD) != MPI_SUCCESS) {
        fprintf(stderr, "Failed to buffer_count %d to rank %d\n", buffer_count, OUTPUT_PROC);
        MPI_Abort(MPI_COMM_WORLD, -1);
    }
    if (MPI_Send(buffer, buffer_size, MPI_PACKED, OUTPUT_PROC, OUTPUT_PROC, MPI_COMM_WORLD) != MPI_SUCCESS) {
        fprintf(stderr, "Failed to message to rank %d\n", OUTPUT_PROC);
        MPI_Abort(MPI_COMM_WORLD, -1);
    }
}

void send_worker_queue_count(int target_rank, int queue_count) {
    if (MPI_Send(&queue_count, 1, MPI_INT, target_rank, target_rank, MPI_COMM_WORLD) != MPI_SUCCESS) {
        fprintf(stderr, "Failed to queue_count %d to rank %d\n", queue_count, target_rank);
        MPI_Abort(MPI_COMM_WORLD, -1);
    }
}

void send_worker_readdir(int target_rank, work_buf_list  **workbuflist, int *workbufsize) {
    //send a worker a buffer list of paths to stat
    send_buffer_list(target_rank, DIRCMD, workbuflist, workbufsize);
}

#ifdef TAPE
void send_worker_tape_path(int target_rank, work_buf_list  **workbuflist, int *workbufsize) {
    //send a worker a buffer list of paths to stat
    send_buffer_list(target_rank, TAPECMD, workbuflist, workbufsize);
}
#endif

void send_worker_copy_path(int target_rank, work_buf_list  **workbuflist, int *workbufsize) {
    //send a worker a list buffers with paths to copy
    send_buffer_list(target_rank, COPYCMD, workbuflist, workbufsize);
}

void send_worker_compare_path(int target_rank, work_buf_list  **workbuflist, int *workbufsize) {
    //send a worker a list buffers with paths to compare
    send_buffer_list(target_rank, COMPARECMD, workbuflist, workbufsize);
}

void send_worker_exit(int target_rank) {
    //order a rank to exit
    send_command(target_rank, EXITCMD);
}


static void errsend_internal(int fatal, const char* errormsg) {
    write_output(errormsg, 1);

    if (fatal) {
        MPI_Abort(MPI_COMM_WORLD, -1);
    }
    else {
        send_manager_nonfatal_inc();
    }
}

//functions that workers use
void errsend(int fatal, const char *error_text) {
    //send an error message to the outputproc. Die if fatal.
    char errormsg[MESSAGESIZE];

    if (fatal)
       snprintf(errormsg, MESSAGESIZE, "ERROR FATAL: %s\n", error_text);
    else
       snprintf(errormsg, MESSAGESIZE, "ERROR NONFATAL: %s\n", error_text);

    errsend_internal(fatal, errormsg);
}

// This allows caller to use inline formatting, without first snprintf() to
// a local errmsg-buffer.  Like so:
//
//    errsend_fmt(nonfatal, "rank %d hello!", rank);
//
void errsend_fmt(int fatal, const char* format, ...) {
   char     errormsg[MESSAGESIZE];
   va_list  args;

   snprintf(errormsg, MESSAGESIZE, "ERROR %sFATAL: ", (fatal ? "" : "NON"));
   size_t offset = strlen(errormsg);

   va_start(args, format);
   vsnprintf(errormsg+offset, MESSAGESIZE-offset, format, args);
   va_end(args);

   errsend_internal(fatal, errormsg);
}




#ifdef FUSE_CHUNKER
int is_fuse_chunk(const char *path, struct options& o) {
  if (path && strstr(path, o.fuse_path)){
    return 1;
  } 
  else{
    return 0;
  }
}

// A path_item (which is presumed to have ftype FUSEFILE), should be a
// symlink.  The symlink name consists of at least 4 tokens, separated by
// '.'.  The fourth token is the length of the chunk.  (What chunk?)
void set_fuse_chunk_data(path_item *work_node) {
    int        i;
    int        numchars;
    char       linkname[PATHSIZE_PLUS];
    char       baselinkname[PATHSIZE_PLUS];
    const char delimiters[] =  ".";
    char*      current;
    char       errormsg[MESSAGESIZE];
    size_t     length;

    // memset(linkname,'\0', sizeof(PATHSIZE_PLUS));
    numchars = readlink(work_node->path, linkname, PATHSIZE_PLUS);
    if (numchars < 0) {
        sprintf(errormsg, "Failed to read link %s", work_node->path);
        errsend(NONFATAL, errormsg);
        return;
    }
    linkname[numchars] = '\0';

    // "length" is found in the 4th token
    strncpy(baselinkname, basename(linkname), PATHSIZE_PLUS);
    current = strdup(baselinkname);
    strtok(current, delimiters);
    for (i = 0; i < 2; i++) {
        strtok(NULL, delimiters);
    }
    length = atoll(strtok(NULL, delimiters));
    free(current);

    // assign to <work_node>
    //    work_node->offset = 0;
    //    work_node->length = length;
    work_node->chkidx = 0;
    work_node->chksz = length;
}


// fuse-chunker path has extended attributes for each corresponding chunk.
// The attributes have names like "user.chunk_<n>", where <n> is the chunk
// number.  The corresponding value is a string like "<atime> <mtime> <uid>
// <gid>", where these are the corresponding values for that chunk.
//
// Given an offset and chunk-size (i.e. <length>), compute the chunk
// number, generate the corresponding attribute-name, retrieve the extended
// attrbitues, and parse them into the provided pointed-to values.
// 
int get_fuse_chunk_attr(const char *path, off_t offset, size_t length, struct utimbuf *ut, uid_t *userid, gid_t* groupid) {
    char   value[10000];
    int    valueLen = 0;
    char   chunk_name[50];
    int    chunk_num = 0;

    if (length == 0) {
        return -1;
    }
    chunk_num = offset/length;
    snprintf(chunk_name, 50, "user.chunk_%d", chunk_num);
#ifdef __APPLE__
    valueLen = getxattr(path, chunk_name, value, 10000, 0, 0);
#else
    valueLen = getxattr(path, chunk_name, value, 10000);
#endif
    if (valueLen != -1) {
        sscanf(value, "%10lld %10lld %8d %8d", (long long int *) &(ut->actime), (long long int *) &(ut->modtime), userid, groupid);
    }
    else {
        return -1;
    }
    return 0;
}

int set_fuse_chunk_attr(const char *path, off_t offset, size_t length, struct utimbuf ut, uid_t userid, gid_t groupid) {
    char value[10000];
    int valueLen = 0;
    char chunk_name[50];
    int chunk_num = 0;
    chunk_num = offset/length;
    snprintf(chunk_name, 50, "user.chunk_%d", chunk_num);
    sprintf(value, "%lld %lld %d %d", (long long int) ut.actime, (long long int ) ut.modtime, userid, groupid);
#ifdef __APPLE__
    valueLen = setxattr(path, chunk_name, value, 10000, 0, XATTR_CREATE);
#else
    valueLen = setxattr(path, chunk_name, value, 10000, XATTR_CREATE);
#endif
    if (valueLen != -1) {
        return 0;
    }
    else {
        return -1;
    }
}
#endif



// Takes a work node (with a path installed), stats it, and figures out
// some of its characteristics.  Updates the following fields:
//
//   work_node.ftype
//   work_node.dest_ftype
//   work_node.st
//
// The PathFactory looks at path_item.ftype, to determin what type of
// subclass to create.  As a result, when the path factory is given just a
// path_name, or an uninitialized path_item, it uses this function to
// initialize the ftype, so it can then determine which Path-subclass to
// create.  Therefore: DO NOT RETURN WITHOUT INITIALIZING FTYPE!
//
int stat_item(path_item *work_node, struct options& o) {
    char        errmsg[MESSAGESIZE];
    struct stat st;
    int         rc;

    //dmapi
#ifdef TAPE
    uid_t uid;
    int   dmarray[3];
    char  hexbuf[128];
#endif

    int  numchars;
    char linkname[PATHSIZE_PLUS];

    // defaults
    work_node->ftype      = REGULARFILE;
    work_node->dest_ftype = REGULARFILE;

    bool  got_type = false;

#ifdef S3
    // --- is it an S3 path?
    if ( (! strncmp(work_node->path, "http://",  7)) ||
         (! strncmp(work_node->path, "https://", 8))) {

       // if it matches the prefixes, it *is* an S3-path, whether it exists or not
       work_node->ftype = S3FILE;
       got_type = true;

       bool okay = S3_Path::fake_stat(work_node->path, &st); // return non-zero for success
       if (! okay) {
          return -1;
       }
    }
#endif

#ifdef MARFS
    // --- is it a MARFS path?
    if(! got_type) {
       fflush(stdout);
        // TODO: replace with code that checks file system stuff
       // if ( (! strncmp(work_node->path, "/marfs/",  7)) ) {
       if ( (! strncmp(work_node->path, marfs_config->mnt_top, marfs_config->mnt_top_len))
            && ((   work_node->path[marfs_config->mnt_top_len] == 0)
                || (work_node->path[marfs_config->mnt_top_len] == '/'))) {

           work_node->ftype = MARFSFILE;
           got_type = true;

        bool okay = MARFS_Path::mar_stat(work_node->path, &st);
        if (!okay){
           return -1;
        }
      }
    }
#endif



#ifdef PLFS
    // --- is it a PLFS path?
    if (! got_type) {
        rc = plfs_getattr(NULL, work_node->path, &st, 0);
        if (rc == 0){
            work_node->ftype = PLFSFILE;
            got_type = true;
        }
        else {
            // check the owning directory
            char* copy = strdup(work_node->path);
            rc = plfs_getattr(NULL, dirname(copy), &st, 0);
            free(copy);
            if (rc == 0) {
                work_node->ftype = PLFSFILE;
                got_type = true;
            }
        }
    }
#endif

    // --- is it a POSIX path?
    if (! got_type) {
        rc = lstat(work_node->path, &st); // TODO: in posix path it checks to see if it should follow links
        if (rc == 0){
            work_node->ftype = REGULARFILE;
            got_type = true;
        }
        else
            return -1;
    }


#ifdef GEN_SYNDATA
    if (o.syn_size) // We are generating synthetic data, and NOT copying data in file. Need to muck with the file size
        st.st_size = o.syn_size;
#endif


    work_node->st = st;

    //dmapi to find managed files
#ifdef TAPE
    if (!S_ISDIR(st.st_mode) && !S_ISLNK(st.st_mode) && o.sourcefs == GPFSFS) {
        uid = getuid();

# ifdef THREADS_ONLY
        if (0)
# else
        if (uid == 0 && st.st_size > 0 && st.st_blocks == 0)
# endif
        {
            dmarray[0] = 0;
            dmarray[1] = 0;
            dmarray[2] = 0;
            if (read_inodes (work_node->path, work_node->st.st_ino, work_node->st.st_ino+1, dmarray) != 0) {
                snprintf(errmsg, MESSAGESIZE, "read_inodes failed: %s", work_node->path);
                errsend(FATAL, errmsg);
            }
            else if (dmarray[0] > 0) {
                dmapi_lookup(work_node->path, dmarray, hexbuf);
                if (dmarray[1] == 1) {
                    work_node->ftype = PREMIGRATEFILE;
                }
                else if (dmarray[2] == 1) {
                    work_node->ftype = MIGRATEFILE;
                }
            }
        }
        else if (st.st_size > 0 && st.st_blocks == 0) {
            work_node->ftype = MIGRATEFILE;
        }
    }
#endif



    //special cases for links
    if (S_ISLNK(work_node->st.st_mode)) {

        // <linkname> = name of the link-destination
        numchars = readlink(work_node->path, linkname, PATHSIZE_PLUS);
        if (numchars < 0) {
            snprintf(errmsg, MESSAGESIZE, "Failed to read link %s", work_node->path);
            errsend(NONFATAL, errmsg);
            work_node->ftype = LINKFILE;
            return -1;
        }
        linkname[numchars] = '\0';
        work_node->ftype = LINKFILE;


#ifdef FUSE_CHUNKER
        if (
# ifdef PLFS
            // this will *always* be true, right?  We just set ftype =
            // LINKFILE, above.  Maybe the intent here was to check whether
            // ftype *was* PLFSFILE, before that?
            (work_node->ftype != PLFSFILE) &&
# endif
            // NOTE: call to realpath() leaks memory
            is_fuse_chunk(realpath(work_node->path, NULL), o)) {

            if (lstat(linkname, &st) == -1) {
                snprintf(errmsg, MESSAGESIZE, "Failed to stat path %s", linkname);
                errsend(FATAL, errmsg);
            }
            work_node->st = st;
            work_node->ftype = FUSEFILE;
        }
#endif


    }


#ifdef FUSE_CHUNKER
    //if it qualifies for fuse and is on the "archive" path
    if (work_node->st.st_size > o.fuse_chunk_at) {
        work_node->dest_ftype = FUSEFILE;
    }
#endif

    return 0;
}

// <fs> is actually a SrcDstFSType.  If you have <sys/vfs.h>, then initialize
// <fs> to match the type of <path>.  Otherwise, call it ANYFS.
void get_stat_fs_info(const char *path, SrcDstFSType *fs) {

#ifdef HAVE_SYS_VFS_H
    struct stat st;
    struct statfs stfs;
    char errortext[MESSAGESIZE];
    int rc;
    char use_path[PATHSIZE_PLUS];
    strncpy(use_path, path, PATHSIZE_PLUS);

    // look at <path>, or, if that fails, look at dirname(<path>)
    ////    rc = lstat(use_path, &st);
    ////    if (rc < 0) {
    ////        strcpy(use_path, dirname(use_path));
    ////        rc = lstat(use_path, &st);
    ////        if (rc < 0) {
    ////            fprintf(stderr, "Failed to lstat path %s\n", path);
    ////            MPI_Abort(MPI_COMM_WORLD, -1);
    ////        }
    ////    }
    PathPtr p(PathFactory::create(use_path));
    if (! p) {
       fprintf(stderr, "PathFactory couldn't interpret path %s\n", use_path);
       MPI_Abort(MPI_COMM_WORLD, -1);
    }
    else if (! p->stat()) {
       strcpy(use_path, dirname(use_path));
       p = PathFactory::create(use_path);
       if (! p) {
          fprintf(stderr, "PathFactory couldn't interpret parent-path %s\n", use_path);
          MPI_Abort(MPI_COMM_WORLD, -1);
       }
       else if (! p->stat()) {
          fprintf(stderr, "Failed to stat path %s, or parent %s\n", path, use_path);
          MPI_Abort(MPI_COMM_WORLD, -1);
       }
    }
    st = p->st();


    //if the thing we're looking at isn't link, run statfs() on it.
    if (!S_ISLNK(st.st_mode)) {
       if (p->node().ftype == S3FILE) {
          *fs = S3FS;
          return;
       }
       else if (p->node().ftype == PLFSFILE) {
          *fs = PLFSFS;          // NOTE: less than PARALLEL_DESTFS
          return;
       }
       else if (p->node().ftype == MARFSFILE) {
          *fs = MARFSFS;
          return;
       }

       rc = statfs(use_path, &stfs);
       if (rc < 0) {
          snprintf(errortext, MESSAGESIZE, "Failed to statfs path %s", path);
          errsend(FATAL, errortext);
       }
       else if (stfs.f_type == GPFS_FILE) {
          *fs = GPFSFS;
       }
       else if (stfs.f_type == PANFS_FILE) {
          *fs = PANASASFS;
       }
# ifdef FUSE_CHUNKER
       else if (stfs.f_type == FUSE_SUPER_MAGIC) {
          //fuse file
          *fs = GPFSFS;
       }
# endif
       else {
          *fs = ANYFS;        // NOTE: less than PARALLEL_DESTFS
       }
    }
    else {
        //symlink assumed to be GPFS
        *fs = GPFSFS;
    }

#else
    *fs = ANYFS;                // NOTE: less than PARALLEL_DESTFS
#endif
}

int get_free_rank(int *proc_status, int start_range, int end_range) {
    //given an inclusive range, return the first encountered free rank
    int i;
    for (i = start_range; i <= end_range; i++) {
        if (proc_status[i] == 0) {
            return i;
        }
    }
    return -1;
}

int processing_complete(int *proc_status, int nproc) {
    //are all the ranks free?
    int i;
    int count = 0;
    for (i = 0; i < nproc; i++) {
        if (proc_status[i] == 1) {
            count++;
        }
    }
    return count;
}

//Queue Function Definitions

// push path onto the tail of the queue
void enqueue_path(path_list **head, path_list **tail, char *path, int *count) {
    path_list *new_node = (path_list*)malloc(sizeof(path_list));
    if (! new_node) {
       fprintf(stderr, "Failed to allocate %lu bytes for new_node\n", sizeof(path_list));
       MPI_Abort(MPI_COMM_WORLD, -1);
    }
    strncpy(new_node->data.path, path, PATHSIZE_PLUS);
    new_node->data.start = 1;
    new_node->data.ftype = TBD;
    new_node->next = NULL;
    if (*head == NULL) {
        *head = new_node;
        *tail = *head;
    }
    else {
        (*tail)->next = new_node;
        *tail = (*tail)->next;
    }
    /*
      while (temp_node->next != NULL){
        temp_node = temp_node->next;
      }
      temp_node->next = new_node;
    }*/
    *count += 1;
}

void print_queue_path(path_list *head) {
    //print the entire queue
    while(head != NULL) {
        printf("%s\n", head->data.path);
        head = head->next;
    }
}

void delete_queue_path(path_list **head, int *count) {
    //delete the entire queue;
    path_list *temp = *head;
    while(temp) {
        *head = (*head)->next;
        free(temp);
        temp = *head;
    }
    *count = 0;
}


// enqueue a node using an existing node (does a new allocate, but allows
// us to pass nodes instead of paths)
void enqueue_node(path_list **head, path_list **tail, path_list *new_node, int *count) {
    path_list *temp_node = (path_list*)malloc(sizeof(path_list));
    if (! temp_node) {
       fprintf(stderr, "Failed to allocate %lu bytes for temp_node\n", sizeof(path_list));
       MPI_Abort(MPI_COMM_WORLD, -1);
    }
    temp_node->data = new_node->data;
    temp_node->next = NULL;
    if (*head == NULL) {
        *head = temp_node;
        *tail = *head;
    }
    else {
        (*tail)->next = temp_node;
        *tail = (*tail)->next;
    }
    *count += 1;
}

void dequeue_node(path_list **head, path_list **tail, int *count) {
    //remove a path from the front of the queue
    path_list *temp_node = *head;
    if (temp_node == NULL) {
        return;
    }
    *head = temp_node->next;
    free(temp_node);
    *count -= 1;
}



void enqueue_buf_list(work_buf_list **workbuflist, int *workbufsize, char *buffer, int buffer_size) {
    work_buf_list *current_pos = *workbuflist;
    work_buf_list *new_buf_item = (work_buf_list*)malloc(sizeof(work_buf_list));
    if (! new_buf_item) {
       fprintf(stderr, "Failed to allocate %lu bytes for new_buf_item\n", sizeof(work_buf_list));
       MPI_Abort(MPI_COMM_WORLD, -1);
    }
    if (*workbufsize < 0) {
        *workbufsize = 0;
    }
    new_buf_item->buf = buffer;
    new_buf_item->size = buffer_size;
    new_buf_item->next = NULL;
    if (current_pos == NULL) {
        *workbuflist = new_buf_item;
        (*workbufsize)++;
        return;
    }
    while (current_pos->next != NULL) {
        current_pos = current_pos->next;
    }
    current_pos->next = new_buf_item;
    (*workbufsize)++;
}

void dequeue_buf_list(work_buf_list **workbuflist, int *workbufsize) {
    work_buf_list *current_pos;
    if (*workbuflist == NULL) {
        return;
    }
    current_pos = (*workbuflist)->next;
    free((*workbuflist)->buf);
    free(*workbuflist);
    *workbuflist = current_pos;
    (*workbufsize)--;
}

void delete_buf_list(work_buf_list **workbuflist, int *workbufsize) {
    while (*workbuflist) {
        dequeue_buf_list(workbuflist, workbufsize);
    }
    *workbufsize = 0;
}

void pack_list(path_list *head, int count, work_buf_list **workbuflist, int *workbufsize) {
    int         position;
    char*       buffer;
    int         buffer_size = 0;
    int         worksize;
    path_list*  iter;

    worksize = MESSAGEBUFFER * sizeof(path_item);
    buffer   = (char *)malloc(worksize);
    if (! buffer) {
       fprintf(stderr, "Failed to allocate %lu bytes for buffer\n", sizeof(worksize));
       MPI_Abort(MPI_COMM_WORLD, -1);
    }
    position = 0;

    for (iter=head; iter!=NULL; iter=iter->next) {
        MPI_Pack(&iter->data, sizeof(path_item), MPI_CHAR, buffer, worksize, &position, MPI_COMM_WORLD);
        buffer_size++;
        if (buffer_size % STATBUFFER == 0 || buffer_size % MESSAGEBUFFER == 0) {
            enqueue_buf_list(workbuflist, workbufsize, buffer, buffer_size);
            buffer_size = 0;
            buffer = (char *)malloc(worksize);
<<<<<<< HEAD
            if (! buffer) {
               fprintf(stderr, "Failed to allocate %lu bytes for buffer-elt\n", sizeof(worksize));
               MPI_Abort(MPI_COMM_WORLD, -1);
            }
=======
            position = 0;
>>>>>>> 25dc9b87
        }
    }
    if(buffer_size != 0) {
       enqueue_buf_list(workbuflist, workbufsize, buffer, buffer_size);
    }
}


#ifdef THREADS_ONLY
//custom MPI calls
int MPY_Pack(void *inbuf, int incount, MPI_Datatype datatype, void *outbuf, int outcount, int *position, MPI_Comm comm) {
    // check to make sure there is space in the output buffer position+incount <= outcount
    if (*position+incount > outcount) {
        return -1;
    }
    // copy inbuf to outbuf
    bcopy(inbuf,outbuf+(*position),incount);
    // increment position  position=position+incount
    *position=*position+incount;
    return 0;
}

int MPY_Unpack(void *inbuf, int insize, int *position, void *outbuf, int outcount, MPI_Datatype datatype, MPI_Comm comm) {
    // check to make sure there is space in the output buffer position+insize <= outcount
    if ((*position)+outcount > insize)  {
        return -1;
    }
    // copy inbuf to outbuf
    bcopy(inbuf+(*position),outbuf,outcount);
    // increment position  position=position+insize
    *position=*position+outcount;
    return 0;
}


int MPY_Abort(MPI_Comm comm, int errorcode) {
    int i = 0;
    MPII_Member *member;
    for (i = 0; i < comm->group->size; i++) {
        member = (MPII_Member *)(comm->group->members)[i];
        unlock(member->mutex);
        delete_mutex(member->mutex);
    }
    for (i = 0; i < comm->group->size; i++) {
        pthread_kill(pthread_self(), SIGTERM);
    }
    return -1;
}
#endif<|MERGE_RESOLUTION|>--- conflicted
+++ resolved
@@ -2067,14 +2067,11 @@
             enqueue_buf_list(workbuflist, workbufsize, buffer, buffer_size);
             buffer_size = 0;
             buffer = (char *)malloc(worksize);
-<<<<<<< HEAD
             if (! buffer) {
                fprintf(stderr, "Failed to allocate %lu bytes for buffer-elt\n", sizeof(worksize));
                MPI_Abort(MPI_COMM_WORLD, -1);
             }
-=======
-            position = 0;
->>>>>>> 25dc9b87
+            position = 0;  // should this be here?
         }
     }
     if(buffer_size != 0) {
