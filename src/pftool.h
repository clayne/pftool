--- conflicted
+++ resolved
@@ -1,4 +1,3 @@
-<<<<<<< HEAD
 /*
 *This material was prepared by the Los Alamos National Security, LLC (LANS) under
 *Contract DE-AC52-06NA25396 with the U.S. Department of Energy (DOE). All rights
@@ -17,63 +16,7 @@
 
 #include <signal.h>
 #include <getopt.h>
-
 #include "hashtbl.h"
-#include "pfutils.h"
-
-/* Function Prototypes */
-//manager rank operations
-void manager(int rank, struct options o, int nproc, path_list *input_queue_head, path_list *input_queue_tail, int input_queue_count, const char *dest_path);
-void manager_workdone(int rank, int sending_rank, int *proc_status);
-int manager_add_paths(int rank, int sending_rank, path_list **queue_head, path_list **queue_tail, int *queue_count);
-void manager_add_buffs(int rank, int sending_rank, work_buf_list **workbuflist, int *workbufsize);
-void manager_add_copy_stats(int rank, int sending_rank, int *num_copied_files, size_t *num_copied_bytes);
-void manager_add_examined_stats(int rank, int sending_rank, int *num_examined_files, size_t *num_examined_bytes, int *num_examined_dirs);
-#ifdef TAPE
-void manager_add_tape_stats(int rank, int sending_rank, int *num_examined_tapes, size_t *num_examined_tape_bytes);
-#endif
-
-//worker rank operations
-void worker(int rank, struct options o);
-void worker_check_chunk(int rank, int sending_rank, HASHTBL **chunk_hash);
-void worker_flush_output(char *output_buffer, int *output_count);
-void worker_output(int rank, int sending_rank, int log, char *output_buffer, int *output_count, struct options o);
-void worker_buffer_output(int rank, int sending_rank, char *output_buffer, int *output_count, struct options o);
-void worker_update_chunk(int rank, int sending_rank, HASHTBL **chunk_hash, int *hash_count, const char *base_path, path_item dest_node, struct options o);
-void worker_readdir(int rank, int sending_rank, const char *base_path, path_item dest_node, int start, int makedir, struct options o);
-int stat_item(path_item *work_node, struct options o);
-void process_stat_buffer(path_item *path_buffer, int *stat_count, const char *base_path, path_item dest_node, struct options o, int rank);
-void worker_taperecall(int rank, int sending_rank, path_item dest_node, struct options o);
-void worker_copylist(int rank, int sending_rank, const char *base_path, path_item dest_node, struct options o);
-void worker_comparelist(int rank, int sending_rank, const char *base_path, path_item dest_node, struct options o);
-
-
-#define NULL_DEVICE      "/dev/null"
-
-#define WAIT_TIME    1
-#define SANITY_TIMER  300
-
-
-#endif
-=======
-/*
-*This material was prepared by the Los Alamos National Security, LLC (LANS) under
-*Contract DE-AC52-06NA25396 with the U.S. Department of Energy (DOE). All rights
-*in the material are reserved by DOE on behalf of the Government and LANS
-*pursuant to the contract. You are authorized to use the material for Government
-*purposes but it is not to be released or distributed to the public. NEITHER THE
-*UNITED STATES NOR THE UNITED STATES DEPARTMENT OF ENERGY, NOR THE LOS ALAMOS
-*NATIONAL SECURITY, LLC, NOR ANY OF THEIR EMPLOYEES, MAKES ANY WARRANTY, EXPRESS
-*OR IMPLIED, OR ASSUMES ANY LEGAL LIABILITY OR RESPONSIBILITY FOR THE ACCURACY,
-*COMPLETENESS, OR USEFULNESS OF ANY INFORMATION, APPARATUS, PRODUCT, OR PROCESS
-*DISCLOSED, OR REPRESENTS THAT ITS USE WOULD NOT INFRINGE PRIVATELY OWNED RIGHTS.
-*/
-
-#ifndef      __PSTAT_H
-#define      __PSTAT_H
-
-#include <signal.h>
-#include <getopt.h>
 #include "pfutils.h"
 
 /* Function Prototypes */
@@ -96,10 +39,15 @@
 void worker_buffer_output(int rank, int sending_rank, char *output_buffer, int *output_count, struct options& o);
 void worker_update_chunk(int rank, int sending_rank, HASHTBL **chunk_hash, int *hash_count, const char *base_path, path_item* dest_node, struct options& o);
 void worker_readdir(int rank, int sending_rank, const char *base_path, path_item* dest_node, int start, int makedir, struct options& o);
-void process_stat_buffer(path_item *path_buffer, int *stat_count, const char *base_path, path_item* dest_node, struct options& o);
+int stat_item(path_item *work_node, struct options o);
+//void process_stat_buffer(path_item *path_buffer, int *stat_count, const char *base_path, path_item* dest_node, struct options& o);
+void process_stat_buffer(path_item *path_buffer, int *stat_count, const char *base_path, path_item dest_node, struct options o, int rank);
 void worker_taperecall(int rank, int sending_rank, path_item* dest_node, struct options& o);
+//void worker_taperecall(int rank, int sending_rank, path_item dest_node, struct options o);
 void worker_copylist(int rank, int sending_rank, const char *base_path, path_item* dest_node, struct options& o);
+//void worker_copylist(int rank, int sending_rank, const char *base_path, path_item dest_node, struct options o);
 void worker_comparelist(int rank, int sending_rank, const char *base_path, path_item* dest_node, struct options& o);
+//void worker_comparelist(int rank, int sending_rank, const char *base_path, path_item dest_node, struct options o);
 
 
 #define NULL_DEVICE      "/dev/null"
@@ -108,5 +56,4 @@
 #define SANITY_TIMER  300
 
 
-#endif
->>>>>>> 14387666
+#endif