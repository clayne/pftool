#ifndef  __PATH_H
#define  __PATH_H

// ---------------------------------------------------------------------------
// Paths should have subclasses to provide file-system-specific methods to
// do all of the following:
//
//   -- stat  (e.g. exists?  is-a-directory?  size?)
//   -- read into buf
//   -- write buf
//
//   -- manipulate paths
//      o  find "base" path (e.g. the name of the containing directory)
//      o  append  (e.g. create the full path for a file in a directory)
//      o  translate an input-path to the corresponding output-path
//
//
// User figures out what type of system is involved and builds subclass of
// the appropriate type.  Subclasses just implement a specific protocol.
//
// In order to minimize changes to the working pftool code-base, I'm trying
// to layer this interface on top of the old code.  The old code (in C)
// passes blocks of path_item structs around, and uses MPI pack/unpack to
// write/read them from the buffers.  I don't want to require a
// dynamic-allocation of a new C++ object for every path that used to be
// accessed in this way.  In other words, I want to be able to convert a
// path_item to one of the new C++ classes, without dynamic-allocation of a
// new object.
//
// If we wanted to require that no Path subclasses can have private members,
// we could just cast path_items to classes, but that requirement would make
// things very awkward.
//
// Instead, we have a PathFactory that uses Pools of previously allocated
// objects which can be reused.  The factory provides "smart"-pointers
// (std::tr1::shared_ptr<>).  These automatically return their managed
// objects to the pool, when the shared pointer goes out of scope, or is
// re-assigned.  We typically go through blocks of path_items sequentially,
// so the pools will probably never hold more than one or two objects in
// them.  So, you can think of the factory as "cheap".
//
// However, this means the objects must have constructors that allow the
// pools to allocate new objects with whatever minimal initialization is
// available at the time the factory is called.  For now, the factory only
// uses no-op constructors for new objects.  All initializations in the
// factory are done via assignment operators.  Therefore, Path subclasses
// can ignore constructors and concentrate on supporting
// assignment-operators that are needed by the create() methods in the
// factory.  Do your local subclass-initializations, then just call
// Path::operator=(...) with the appropriate arguments.
//
// TBD:
//
// -- Declare user-defined MPI types for all the subclasses, commit them at
//    initialization-time.  No need for pack/unpack.  Each block of
//    path_items is assumed to contain a single type of object.  Beginning
//    of each block has a code that indicates the type to use for all
//    objects in the block.  (Or, we just read the path_item::ftype of the
//    first object in the block.)  Factory then selects an appropriate type
//    to use in an MPI_recv, and returns a pointer to the received thing.
//
// -- Accomodate schemes we are discussing for doing bulk updates of
//    metadata.
//
// ---------------------------------------------------------------------------



#include "pfutils.h"


#include <assert.h>
#include <stdint.h>
#include <stdarg.h>             // va_list, va_start(), va_arg(), va_end()
#include <string.h>             // strerror()

#include <sys/types.h>
#include <sys/stat.h>
#include <fcntl.h>
#include <dirent.h>             // POSIX directories

#include <cxxabi.h>             // name-demangling
// #include <typeinfo>             // typeid()

#include <string>
#include <queue>
#include <vector>
#include <tr1/memory>

#ifdef S3
#  include<aws4c.h>             // must have version >= 5.2 !
#endif

#ifdef MARFS
#  include <aws4c.h>             // must have version >= 5.2 !
#  include <marfs_ops.h>
#endif

// --- fwd-decls

#define SharedPtr  std::tr1::shared_ptr

class Path;
class PathFactory;

typedef SharedPtr<path_item>   PathItemPtr;
typedef SharedPtr<Path>        PathPtr;
typedef SharedPtr<char>        CharPtr;



// ---------------------------------------------------------------------------
// No-op shared-ptr
//
// This can be useful e.g. for supplying a shared-pointer, when the
// pointed-to data is actually static.  For example:
//
//   path_item    my_path_item;
//   PathItemPtr  item(NoOpSharedPtr<path_item>(&my_path_item));
//
// When the shared_ptr deallocates the pointed-to path_item, the path_item
// won't actually be deleted.
//
// ---------------------------------------------------------------------------

// no-op deleter-function, used by NoOpSharedPtr
template <typename T>
void no_op(T* ptr) {
}

template <typename T>
class NoOpSharedPtr : public std::tr1::shared_ptr<T> {
public:
  typedef std::tr1::shared_ptr<T>			BaseType;

  NoOpSharedPtr(T* ptr)
    : std::tr1::shared_ptr<T>(ptr, no_op<T>) { // construct with no-op deleter
  }
  operator BaseType& ()  { return *this; } // cast to std::tr1::shared_ptr<T>
};




// ---------------------------------------------------------------------------
// POOL
//
// Pool<T> manages a vector of a specific class of objects (e.g. type
// PLFSPath, or PpOSIXPath).  The get() method returns objects from the pool
// (if there are any), or else newly-minted objects of the proper type.  We
// actually give you a shared_ptr to the object.  When your shared-ptr goes
// out of scope (or you call shared_ptr<T>::reset()), then the object will
// automatically be returned to the proper Pool.
//
// This is also used to allow Path objects to use dynamically-allocated
// path_item members, without having a lot of allocations.  Instead they
// can just get one from a Pool<path_item>.
// ---------------------------------------------------------------------------


template<typename T>
class Pool {
public:

   // put an object of type T back into the pool.
   // This is the "deleter" method used by the share_ptrs returned from get().
   static void put(T* t) {
      //      std::cout << "Pool<T>::put(" << t << ")" << std::endl;
      _pool.push_back(t);
   }

   // if the pool is not empty, extract an item, otherwise create one
   static SharedPtr<T> get(bool init_w_default=false) {
      // std::cout << "Pool<T>::get() -- pool size = " << _pool.size() << std::endl;
      if (_pool.size()) {
         T* t = _pool.back();
         _pool.pop_back();
         /// if (init_w_default)
         *t = T();                     // initialize to defaults (always)
         // std::cout << "Pool<T>::get() -- old = " << t
         //           << (init_w_default ? "  init" : "") << std::endl;
         return SharedPtr<T>(t, put);     // use put(), as shared_ptr deleter-fn
      }
      else {
         T* t2 = new T();
         //         std::cout << "Pool<T>::get() -- new = " << t2 << std::endl;
         return SharedPtr<T>(t2, put); // use put(), as shared_ptr deleter-fn
      }
   }

protected:

   // per-class vectors hold the pool objects
   static std::vector<T*>  _pool;
};





// ---------------------------------------------------------------------------
// PATH
//
// Abstract base-class, to be implemented by file-system-specific
// subclasses.
//
// PathBuffers are created via MPI_Pack'ing many paths together.  These are
// then sent from workers to manager, and vice versa.  The recipient needs
// to be able to determine the type of objects in a PathBuffer, and then to
// MPI_Unpack data to create objects of that type.  Approaches:
//
// (a) receiver reads a code from the beginning of a PathBuffer, and then
//     uses that to create objects (via a switch-stmt or a factory).  There
//     is a constructor that is implemented by all sub-classes, and
//     receiver calls this.
//
//     CON: what if a future subclass needs something not provided in this
//          generic constructor.
//
// (b) objects provide their own pack/unpack methods.  This could still use
//     a type-code at the front of the buffer, which is used to
//
//     CON: In the simplest impl, each object requires a leading code to be
//          embedded in the buffer, so that the generic factory can be
//          stateless.
//
// (c) each agent (manager or worker) could just know (e.g. from an initial
//     broadcast) the type of all objects it will receive.
//
//
// NOTE: All default-constructors (and all other constructors) should
//       probably be private.  This forces people to go through the
//       PathFactory, where we can assure that the proper subclass is
//       created, and can manage Pools, to avoid excessive
//       dynamic-allocation.
//
//       This means all subclasses should have Pool<T> as a friend.
//
//       PathFactory is friend of the base Path class, to get access to
//       factory_update(), which calls factory_update_list(), which is
//       implemented privately by any subclass that wants/needs updates at
//       "construction"-time, from the factory, to suplement the no-arg,
//       default copy-constructor.  (See e.g. PLFS_Path).
//
// ---------------------------------------------------------------------------

#define NO_IMPL(METHOD) unimplemented(__FILE__, __LINE__, (#METHOD))
#define NO_IMPL_STATIC(METHOD,CLASS) unimplemented_static(__FILE__, __LINE__, (#METHOD), (#CLASS))




class Path {
protected:

   friend class PathFactory;

   // We're assuming all sub-classes can more-or-less fake a stat() call
   // (If they can't, then they can just ignore path_item::st)
   PathItemPtr      _item;


   typedef uint16_t  FlagType;
   FlagType         _flags;

   static const FlagType   FACTORY_DEFAULT = 0x0001; // default-constructed
   static const FlagType   DID_STAT        = 0x0002; // already ran stat
   static const FlagType   STAT_OK         = 0x0004; // stat-data is usable
   static const FlagType   FOLLOW          = 0x0008; // e.g. use stat() instead of lstat()
   static const FlagType   IS_OPEN         = 0x0010; // open() succeeded, not closed
   static const FlagType   IS_OPEN_DIR     = 0x0020; // opendir() succeeded, not closed


   int              _rc;        // TBD: let user query failures, after the fact
   int              _errno;


   //   //   // A number that is the same for all objects of this [sub-]class.
   //   //   // Oops.  No.  type_info::hash_code can also return the same value for
   //   //   // objects of different types.
   //   //   virtual size_t type_code() const { return typeid(*this).hash_code; }
   //   virtual size_t type_code() {
   //      static size_t   type_code = 0;
   //      SharedPtr<char> name = class_name(); // find sub-class name
   //      char*           code_ptr = (char*)&type_code;
   //      char*           name_ptr = name->get();
   //      strncpy(code_ptr, name_ptr, sizeof(type_code));
   //      return type_code;
   //   }


   // This could be useful as a way to allow methods to be optinally
   // defined in some configurations, without requiring #ifdefs around the
   // method signatures, etc.  For instance, methods that are only needed
   // for tape-access could be given signatures in this way, and run-time
   // would throw an error in cases where the configuration doesn't provide
   // an implementation.
   void unimplemented(const char* fname, int line_number,
                      const char* method_name) const {
      unimplemented_static(fname, line_number, method_name, this->class_name().get());
   }


   static void unimplemented_static(const char* fname, int line_number,
                                    const char* method_name, const char* class_name) {
      std::cout << "file " << fname << ":" << line_number
                << " -- class '" << class_name << "'"
                << " does not implement method '" << method_name << "'."
                << std::endl;
      std::cout << "It may be that this is supported with different configure options." << std::endl;
      MPI_Abort(MPI_COMM_WORLD, -1);
   }



   // Factory uses default constructors, then calls specific subclass
   // versions of factory_install().  We want the constructors to be private
   // so, only the factory (our friend) will do creations.  Each subclass
   // might have unique args, so factory_install() is not virtual.
   //
   // This is also the default constructor!
   //
   // Subclasses would fill in path_item.ftype statically, and could look-up
   // dest_ftype from the options struct.
   //
   // maybe someone calls stat to figure sub-class type, then gives it to us.
   // If you do give us a stat struct, we'll assume the stat call succeeded.
   Path()
      : _item(Pool<path_item>::get(true)), // get recycled path_item from the pool
        _flags(FACTORY_DEFAULT),       // i.e. path might be null
        _rc(0),
        _errno(0)
   { 
      //      // not needed.  FACTORY_DEFAULT tells us <_item> is crap
      //      static const size_t path_offset = offsetof(path_item, path);
      //      memset((void*)_item.get(), path_offset +1, 0); // 1st char of path, too

      // constructor should only ever be called via subclass constructors,
      // which should only ever be called by the PathFactory. That implies
      // that PF already knows our ftype, and will be updating our _item
      // appropriately.  This is just here to help identify cases where
      // something didn't get done, same as FACTORY_DEFAULT.
      _item->ftype = TBD;
   }


   // Adopt a provided shared_ptr<path_item>.
   // This would allow a shallow copy. For example:
   //    path_item  item;
   //    Path       path(NoOpSharedPtr<path_item>(&item));
   // Or:
   //    PathPtr    path_ptr(PathFactory::create(NoOpSharedPtr<path_item>(&item)));
   //
   Path(const PathItemPtr& item)
      : _item(item),
        _flags(0),
        _rc(0),
        _errno(0)
   {
      if (item->path[0] &&
          (item->st.st_ino || item->st.st_mode || item->st.st_uid || item->st.st_ctime))
         did_stat(true);
   }


   // This is how PathFactory initializes Path objects.
   //
   // If <item>.st has non-null fields, we infer that it is valid.  This
   // allows us to make a no-copy Path object corresponding to a path_item
   // sent over the wire, without having to run stat() again, to figure out
   // what it is.
   virtual Path& operator=(const PathItemPtr& item) {

      if ((_item->ftype > TBD) &&
          (_item->ftype != item->ftype)) {
         errsend_fmt(FATAL, "Attempt to change ftype during assignment '%s' = '%s'\n",
                     _item->path, item->path);
         return *this;
      }

      path_change_pre();        // subclasses may want to be informed

      _item  = item;            // returns old _item to Pool<path_item>
      _flags = 0;               // not a FACTORY_DEFAULT, if we were before
      _rc    = 0;
      _errno = 0;

      if (item->path[0] &&
          (item->st.st_ino || item->st.st_mode || item->st.st_uid || item->st.st_ctime))
         did_stat(true);

      path_change_post();       // subclasses may want to be informed

      return *this;
   }


   // *** IMPORTANT: because we use Pools, objects are re-used without
   //     being destructed.  That means they must override this method, to
   //     perform any state-clearing operations, when an old object gotten
   //     from the Pool is about to be reused.
   //
   //     NOTE: don't forget to pass the call along to parent classes.
   //
   ///   virtual reset_all() {
   ///      _item = PathItemPtr();
   ///   }


   virtual void close_all() {
      if (_flags & IS_OPEN)
         close();
      else if (_flags & IS_OPEN_DIR)
         closedir();
   }

   // Whenever the path changes, various local state may become invalid.
   // (e.g when someone turns on FOLLOW, the old lstat() results are
   // no-longer correct.)  Subclasses can intercept this to do local work,
   // in those cases.  Saves them having to override op=()
   virtual void path_change_pre() {
      close_all();
      _flags &= ~(DID_STAT | STAT_OK);
   }

   virtual void path_change_post() { }


   // this is called whenever there's a chance we might not have done a
   // stat.  If we already did a stat(), then this is a no-op.  Otherwise,
   // defer to subclass-specific impl of stat().
   bool   do_stat(bool err_on_failure=true) {
      if (! (_flags & DID_STAT)) {
         _flags &= ~(STAT_OK);

         bool success = do_stat_internal(); // defined by subclasses
         did_stat(success);

         // maybe flag success
         if (! success) {
            if (err_on_failure) {
               errsend_fmt(NONFATAL, "Failed to stat path %s", _item->path);
            }
         }
      }

      return (_flags & STAT_OK);
   }

   // return true for success, false for failure.
   virtual bool do_stat_internal() = 0;

   void did_stat(bool stat_succeeded = true) {
      _flags &= ~(FACTORY_DEFAULT);
      _flags |= (DID_STAT);
      if (stat_succeeded) {
         _flags |= STAT_OK;

         _item->offset = 0;
         _item->length = _item->st.st_size;
      }
   }


   void factory_install(int count, ...) {
      va_list list;
      va_start(list, count);

      factory_install_list(count, list);

      va_end(list);
   }

   // easy generic way for subclasses to have a private method, with custom
   // signiture, accessible by the factory, without having to explicitly
   // make the factory a friend of every subclass.  NO_IMPL() informs us at
   // compile time, if the factory thinks a subclass wants initialization,
   // but subclass forgot to implement it.  If you get such a message, your
   // subclass needed to implement this method, and pull out the
   // subclass-specific arguments provided by the factory.
   virtual void factory_install_list(int count, va_list list) {
      NO_IMPL(factory_install_list);
   }

   virtual void    set  (FlagType flag)  { _flags |= flag; }
   virtual void    unset(FlagType flag)  { _flags &= ~(flag); }


public:

   virtual ~Path() {
      // close_all();   // Wrong.  close() is abstract in Path.
   }

   // demangled name of any subclass
   // NOTE: abi::__cxa_demangle() returns a dynamically-allocated string,
   //       so we use a smart-pointer to make things easier on the caller.
   virtual CharPtr  class_name() const {
      int status;
      char* name = abi::__cxa_demangle(typeid(*this).name(), 0, 0, &status);
      return CharPtr(name);
   }

   // This replaces the obsolete approach of comparing inode-numbers.  That
   // doesn't work with object-storage, where there are no inodes, and all
   // objects have st.st_ino==0.  So instead, we'll assume that two objects
   // of different subclasses are by default never the same object.
   // Subclasses should override this, to compare specifically against
   // another member of the same subclass (or other subclasses they know
   // how to compare against).
   //
   // NOTE: Objects cant be const; they might have to call stat(), etc.
   //
   //   virtual bool operator==(Path& p) { return identical(p); }
   virtual bool identical(Path& p)     { return false; } // same item, same FS
   virtual bool identical(PathPtr& p)  { return identical(*p); } // same item, same FS
   //   virtual bool equivalent(Path& p) { return false; } // same size, perms, etc



   // Create a new Path with our path-name plus <suffix>.  Local object is
   // unchanged.  Result (via the factory) might be a different subclass
   // (e.g. descending into PLFS directory).  Let PathFactory sort it out,
   // using stat_item(), etc.
   virtual PathPtr append(char* suffix) const;



   // don't let outsider change path without calling path_change()
   const char* const  path() const { return (char*)_item->path; }

   // don't let outsider change stat without unsetting DID_STAT
   const struct stat& st() { do_stat(); return _item->st; }

   // don't let outsider change path_item
   // const path_item&   item() const { return *_item; }
   const path_item&   node() const { return *_item; }

   // As near as I can tell, dest_ftype is used as a local copy of the
   // ftype of the destination, in order to make this knowledge available
   // in places where the top-level dest-node is not available, such as
   // update_stats(), and copy_file().  It's assigned in stat_item(), and
   // then defaults are overridden in process_stat_buffer(), it seems.
   // This value has no influence on the which Path subclass should own a
   // given path_item (unlike ftype), so we allow it to be set and changed
   // as needed.
   FileType     dest_ftype() const { return _item->dest_ftype; }
   void         dest_ftype(FileType t) { _item->dest_ftype = t; }

   // ON SECOND THOUGHT:
   // virtual FileType ftype_for_destination() { REGULARFILE; } // subclasses do what they want


   // if you just want to know whether stat succeeded call this
   virtual bool    stat()     { return do_stat(false); }
   virtual bool    exists()   { return do_stat(false); } // just !ENOENT?

   // These are all stat-related, chosen to allow interpretation in the
   // context of non-POSIX sub-classes.  We assume all subclasses can
   // "fake" a struct stat.
   ///
   // CAREFUL: These also return false if the file doesn't exist!
   virtual bool    is_link()  { do_stat(); return S_ISLNK(_item->st.st_mode); }
   virtual bool    is_dir()   { do_stat(); return S_ISDIR(_item->st.st_mode); }

   virtual time_t  ctime()    { do_stat(); return _item->st.st_ctime; }
   virtual time_t  mtime()    { do_stat(); return _item->st.st_mtime; }
   virtual size_t  size()     { do_stat(); return _item->st.st_size; }

   virtual bool    is_open()  {            return  (_flags & (IS_OPEN | IS_OPEN_DIR)); }

   // where applicable, stat() calls should see through symlinks.
   virtual void    follow()  {
      path_change_pre();
      _flags |= FOLLOW;
   }

   // try to adapt these POSIX calls
   virtual bool    chown(uid_t owner, gid_t group)  = 0;
   virtual bool    chmod(mode_t mode)               = 0;
   virtual bool    utime(const struct utimbuf* ut)  = 0;


   // These are per-class qualities, that pftool may want to know
   virtual bool    supports_n_to_1() const   = 0; // can support N:1, via chunks?


   // when subclass operations fail (e.g. mkdir(), they save errno (or
   // whatever), and return false.  Caller can then come back and get the
   // corresponding error-string from here.
   virtual const char* const strerror()     { NO_IMPL(strerror); }

   // Certain subclasses (MARFS_Path) can do a different open(), which
   // allows more-efficient writing, if they know ahead of time how much
   // data is going to be written.  For everyone else, this is a no-op.
   virtual void    expected_write_size(uint64_t size) { }

   // open/close do not return file-descriptors, like POSIX open/close do.
   // You don't need those.  You just open a Path, then read from it, then
   // close it.  The boolean tells you whether you succeeded.  (Consider
   // that, for some Path sub-classes, there is never a "file descriptor"
   // they could return.)  Later, we'll give access to the error-status
   // which we are keeping track of.
   // 
   virtual bool    open(int flags, mode_t mode)   = 0; // non-POSIX will have to interpret
   virtual bool    close()                        = 0;

   // read/write to/from caller's buffer
   virtual ssize_t read( char* buf, size_t count, off_t offset)   = 0; // e.g. pread()
   virtual ssize_t write(char* buf, size_t count, off_t offset)   = 0; // e.g. pwrite()

   // return false only to indicate errors (e.g. not end-of-data for readdir())
   // At EOF, readdir() returns true, but sets path[0] == 0.
   virtual bool    opendir()              = 0;
   virtual bool    closedir()             = 0;
   virtual bool    readdir(char* path, size_t size)  = 0;
   virtual bool    mkdir(mode_t mode)     = 0;

   // delete the file/object
   virtual bool    remove()                       = 0;
   virtual bool    unlink()                       = 0;

   virtual bool    symlink(const char* link_name)  { _errno=0; return false; }


#if 0
   // pftool uses intricate comparisons of members of the struct st, after
   // an lstat().  This won't translate well to obj-storage systems. For
   // example, S3 doesn't have a "creation-date".  Therefore, it is
   // impossible to compare the creation-date of a POSIX file with an
   // object from an S3-based object-filesystem.  Instead, you'll have to
   // make do with modification-dates.  (see compare_date()).
   virtual bool    metadata_equal(Path*) { NO_IMPL(compare_access); }

   // copy into local meta-data from argument-Path
   virtual void    copy_metadata(Path* example) = 0; // FKA update_stats()

   // return {-1, 0, 1} for <this> being {earlier, same, later} than <Path>.
   virtual int     compare_date(Path*) { NO_IMPL(compare_access); }
#endif


   PathPtr         get_output_path(path_item src_node, path_item dest_node, struct options o);

   // fstype is apparently only used to distinguish panfs from everything else.
   static FSType   parse_fstype(const char* token) { return (strcmp(token, "panfs") ? UNKNOWN_FS : PAN_FS); }
   const char*     fstype_to_str()                 { return ((_item->fstype == PAN_FS) ? "panfs" : "unknown"); }
   
};



typedef std::queue<PathPtr>                     PathQueue;

typedef std::vector<PathPtr>                    PathVec;
typedef std::vector<PathPtr>::iterator          PathVecIt;
typedef std::vector<PathPtr>::const_iterator    PathVecConstIt;



// ---------------------------------------------------------------------------
// SYNTHETIC DATA SOURCE
//
// This is a source-side way to create artificial data. Synthetic data
// doesn't actually come from a file.  (see syndata.*)
//
// This is mainly used in copy_file().
// ---------------------------------------------------------------------------

#ifdef GEN_SYNDATA
class SyntheticDataSource : public Path {
protected:

   friend class Pool<SyntheticDataSource>;

   struct options*   _o;
   int               _rank;
   SyndataBufPtr     _synbuf;
   

   virtual bool do_stat_internal() {
      if (_o->syn_size) {
         // We are generating synthetic data, and NOT copying data in
         // file. Need to muck with the file size
         _item->st.st_size = _o->syn_size;
      }
      return true;
   }

   SyntheticDataSource()
      : Path(),
        _o(NULL),
        _rank(-1),
        _synbuf(NULL) {

      strncpy(_item->path, "SyntheticDataSource", PATHSIZE_PLUS);
   }

   // we expect args from the Factory:
   //
   // (0) struct options *  [options]
   // (1) int               [rank]
   //
   virtual void factory_install_list(int count, va_list list) {
      _o    = va_arg(list, struct options *);
      _rank = va_arg(list, int);
   }

public:

   virtual ~SyntheticDataSource() {
      close_all();
   }

   virtual bool    supports_n_to_1() const  { return false; }


   virtual bool    chown(uid_t owner, gid_t group) { NO_IMPL(chown); }
   virtual bool    chmod(mode_t mode)              { NO_IMPL(chmod); }
   virtual bool    utime(const struct utimbuf* ut) { NO_IMPL(utime); }


   // TBD: assure we are only being opened for READ
   virtual bool    open(int flags, mode_t mode) {
      _synbuf = syndataCreateBufferWithSize(((_o->syn_pattern[0]) ? _o->syn_pattern : NULL),
                                            ((_o->syn_size >= 0)  ? _o->syn_size : -_rank));
      if (! _synbuf) {
         errsend_fmt(FATAL, "Rank %d: Failed to allocate synthetic-data buffer\n", _rank);
         unset(IS_OPEN);
      }
      else
         set(IS_OPEN);

      return is_open();
   }
   virtual bool    close() {
      syndataDestroyBuffer(_synbuf);
      unset(IS_OPEN);
      return true;
   }



   // read/write to/from caller's buffer
   virtual ssize_t read(char* buf, size_t count, off_t offset) {
      int rc = syndataFill(_synbuf, buf, count);
      if (rc) {
         errsend_fmt(NONFATAL, "Failed to copy from synthetic data buffer. err = %d", rc);
         return 0;
      }
      return count;
   }


   virtual ssize_t write(char* buf, size_t count, off_t offset) {
      NO_IMPL(read);            // we are only a source, not a sink
   }





   virtual bool    opendir()             { NO_IMPL(opendir); }
   virtual bool    closedir()            { NO_IMPL(closedir); }
   virtual bool    readdir(char* path, size_t) { NO_IMPL(readdir); }
   virtual bool    mkdir(mode_t mode)    { NO_IMPL(mkdir); }

   virtual bool    remove()              { return true; }
   virtual bool    unlink()              { return true; }
};

#endif



// ---------------------------------------------------------------------------
// POSIX
//
// Because the POSIX mindset is so deeply ingrained in pftool, the base
// Path class has a lot of "POSIX" type interfaces, like the notion that
// path metadata can be represented in a stat struct, or that there are
// symlinks, and directories, etc.
//
// The meaning of the POSIX sub-class is really just that we use specific
// library calls (e.g. lstat()) to do the work.  One thing we do add herre
// is the notion that files need to be opened before access, and closed
// after.
// 
// By default, we do not follow symlinks.  Call Path::follow() if you want
// following.
// ---------------------------------------------------------------------------

class POSIX_Path: public Path {
protected:

   friend class Pool<POSIX_Path>;

   int            _fd;          // after open()
   DIR*           _dirp;        // after opendir()

   // FUSE_CHUNKER seems to be the only one that uses stat() instead of lstat()
   virtual bool do_stat_internal() {
      _errno = 0;

      // run appropriate POSIX stat function
      if (_flags & FOLLOW)
         _rc = ::stat(_item->path, &_item->st);
      else
         _rc = lstat(_item->path, &_item->st);

      if (_rc) {
         _errno = errno;
         return false;
      }

      // couldn't we just look at S_ISLNK(_item->st.st_mode), when we want to know?
      if (S_ISLNK(_item->st.st_mode))
         _item->ftype = LINKFILE;
      else
         _item->ftype = REGULARFILE;

      return true;
   }

   // private.  Use PathFactory to create paths.
   POSIX_Path()
      : Path(),
        _fd(0),
        _dirp(NULL)
   { 
   }



public:

   // This runs on Pool<POSIX_Path>::get(), when initting an old instance
   virtual ~POSIX_Path() {
      close_all();
   }


   //   virtual bool operator==(POSIX_Path& p) { return (st().st_ino == p.st().st_ino); }
   virtual bool identical(POSIX_Path& p) { 
      return (st().st_ino == p.st().st_ino);
   }


   virtual bool    supports_n_to_1() const  {
      return false;
   }



   //   virtual int    mpi_pack() { NO_IMPL(mpi_pack); } // TBD

   virtual const char* const strerror() {
      return ::strerror(_errno);
   }

   virtual bool    chown(uid_t owner, gid_t group) {
      if (_rc = ::chown(path(), owner, group))
         _errno = errno;
      unset(DID_STAT);          // instead of updating _item->st, just mark it out-of-date
      return (_rc == 0);
   }
   virtual bool    chmod(mode_t mode) {
      if (_rc = ::chmod(path(), mode))
         _errno = errno;
      unset(DID_STAT);          // instead of updating _item->st, just mark it out-of-date
      return (_rc == 0);
   }
   virtual bool    utime(const struct utimbuf* ut) {
      if (_rc = ::utime(path(), ut))
         _errno = errno;
      unset(DID_STAT);          // instead of updating _item->st, just mark it out-of-date
      return (_rc == 0);
   }

   // see comments at Path::open()
   // NOTE: We don't protect user from calling open when already open
   virtual bool    open(int flags, mode_t mode) {
      _fd = ::open((char*)_item->path, flags, mode);
      if (_fd < 0) {
         _rc = _fd;
         _errno = errno;
         return false; // return _fd;
      }
      set(IS_OPEN);
      return true;  // return _fd;
   }
   virtual bool    opendir() {
      _dirp = ::opendir(_item->path);
      if (! bool(_dirp)) {
         _errno = errno;
         return false;  // return _rc;
      }
      set(IS_OPEN_DIR);
      return true;
   }


   // NOTE: We don't protect user from calling close when already closed
   virtual bool    close() {
      _rc = ::close(_fd);
      if (_rc < 0) {
         _errno = errno;
         return false;  // return _rc;
      }
      unset(DID_STAT);          // instead of updating _item->st, just mark it out-of-date
      unset(IS_OPEN);
      return true; // return _fd;
   }
   virtual bool    closedir() {
      _rc = ::closedir(_dirp);
      if (_rc < 0) {
         _errno = errno;
         return false;
      }
      unset(DID_STAT);          // instead of updating _item->st, just mark it out-of-date
      unset(IS_OPEN_DIR);
      return true;
   }


   virtual ssize_t read( char* buf, size_t count, off_t offset) {
      ssize_t bytes = pread(_fd, buf, count, offset);
      if (bytes == (ssize_t)-1)
         _errno = errno;
      unset(DID_STAT);          // instead of updating _item->st, just mark it out-of-date
      return bytes;
   }
   virtual bool    readdir(char* path, size_t size) {
      errno = 0;
      if (size)
         path[0] = 0;

      struct dirent* d = ::readdir(_dirp);
      unset(DID_STAT);          // instead of updating _item->st, just mark it out-of-date
      if (d > 0) {
         strncpy(path, d->d_name, size);
         return true;
      }
      else if (d == 0)          // EOF
         return true;
      else if (d < 0) {
         _errno = errno;
         return bool(_errno == 0);
      }
   }


   virtual ssize_t write(char* buf, size_t count, off_t offset) {
      ssize_t bytes = pwrite(_fd, buf, count, offset);
      if (bytes ==  (ssize_t)-1)
         _errno = errno;
      unset(DID_STAT);          // instead of updating _item->st, just mark it out-of-date
      return bytes;
   }
   virtual bool    mkdir(mode_t mode) {
      if (_rc = ::mkdir(_item->path, mode)) {
         _errno = errno;
      }
      unset(DID_STAT);          // instead of updating _item->st, just mark it out-of-date
      return (_rc == 0);
   }



   virtual bool    remove() {
      return unlink();
   }
   virtual bool    unlink() {
      if (_rc = ::unlink(_item->path))
         _errno = errno;
      unset(DID_STAT);          // instead of updating _item->st, just mark it out-of-date
      return (_rc == 0);
   }
   
   virtual bool    symlink(const char* link_name) {
      if (_rc = ::symlink(_item->path, link_name)) {
         _errno = errno;
      }
      unset(DID_STAT);          // instead of updating _item->st, just mark it out-of-date
      return (_rc == 0);
   }
};





// ---------------------------------------------------------------------------
// PLFS
//
// plfs has its own functions for stat/open/close/etc, but it was designed
// to act a lot like POSIX.
//
// NOTE: Testing shows that plfs_getattr() returns zero for the
// mount-point, and anything inside the mount-point, including symlinks
// leading outside the mount-point.  Meanwhile, plfs_getattr() returns
// non-zero for everything outside the mount-point, including the
// directories that are mounted on the mount-point, and symlinks leading
// inside the mount-point.
//
// TBD: use "strplfserr(_rc)" to get PLFS-specific error-messages
//
// ---------------------------------------------------------------------------

#ifdef PLFS

class PLFS_Path : public POSIX_Path {
protected:

   friend class Pool<PLFS_Path>;

   Plfs_fd*      _plfs_fd;
   Plfs_dirp*    _plfs_dirp;

   plfs_error_t  _plfs_rc;
   int           _plfs_open_flags; // needed for plfs_close()

   pid_t         _pid;
   int           _rank;


   virtual bool do_stat_internal() {
      _errno = 0;
      _plfs_rc = plfs_getattr(NULL, _item->path, &_item->st, 0);
      if (_plfs_rc == PLFS_SUCCESS) {
         _item->ftype = PLFSFILE;
         return true;
      }
      return false;
   }

   // private.  Use PathFactory to create paths.
   PLFS_Path()
      : POSIX_Path(),
        _plfs_fd(NULL),
        _plfs_dirp(NULL),
        _plfs_rc(PLFS_SUCCESS),
        _pid(0),
        _rank(-1),
        _plfs_open_flags(0)
   { }


   // we expect args from the Factory:
   //
   // (0) int               [pid]
   // (1) int               [rank]
   //
   virtual void factory_install_list(int count, va_list list) {
      _pid  = va_arg(list, int);
      _rank = va_arg(list, int);
   }


public:

   // This runs on Pool<PLFS_Path>::get(), when initting an old instance
   virtual ~PLFS_Path() {
      close_all();
   }

   virtual bool    supports_n_to_1() const  { return true; }


   virtual const char* const strerror() { return strplfserr(_plfs_rc); }


   virtual bool    chown(uid_t owner, gid_t group) {
      if (_rc = plfs_chown(path(), owner, group))
         _errno = errno;
      unset(DID_STAT);          // instead of updating _item->st, just mark it out-of-date
      return (_rc == 0);
   }
   virtual bool    chmod(mode_t mode) {
      if (_rc = plfs_chmod(path(), mode))
         _errno = errno;
      unset(DID_STAT);          // instead of updating _item->st, just mark it out-of-date
      return (_rc == 0);
   }
   virtual bool    utime(const struct utimbuf* ut) {
      // PLFS version of utime() doesn't have the same const-ness as POSIX version
      if (_rc = plfs_utime(path(), const_cast<struct utimbuf*>(ut)))
         _errno = errno;
      unset(DID_STAT);          // instead of updating _item->st, just mark it out-of-date
      return (_rc == 0);
   }

   // see comments at Path::open()
   // NOTE: We don't protect user from calling plfs_open when already open
   // NOTE: We return <_plfs_fd> or -1, just like POSIX "open"
   virtual bool    open(int flags, mode_t mode) {
      _plfs_open_flags = flags; // save for plfs_close()
      _plfs_rc = plfs_open(&_plfs_fd, _item->path, flags, _pid+_rank, _item->st.st_mode, NULL);
      if (_plfs_rc == PLFS_SUCCESS)
         set(IS_OPEN);
      return(_plfs_rc == PLFS_SUCCESS);
   }
   virtual bool    opendir() {
      _plfs_rc = ::plfs_opendir_c(_item->path, &_plfs_dirp);
      if (_plfs_rc == PLFS_SUCCESS)
         set(IS_OPEN_DIR);
      return(_plfs_rc == PLFS_SUCCESS);
   }



   // NOTE: We don't protect user from calling plfs_close when already closed
   // NOTE: We return {0, -1}, just like POSIX "close"
   virtual bool    close() {
      int  num_ref;
      _plfs_rc = plfs_close(_plfs_fd, _pid+_rank, _pid+_rank, _plfs_open_flags, NULL, &num_ref);
      if (_plfs_rc == PLFS_SUCCESS)
         unset(IS_OPEN);
      unset(DID_STAT);          // instead of updating _item->st, just mark it out-of-date
      return(_plfs_rc == PLFS_SUCCESS);
   }
   virtual bool    closedir() {
      _plfs_rc = plfs_closedir_c(_plfs_dirp);
      if (_plfs_rc == PLFS_SUCCESS)
         unset(IS_OPEN_DIR);
      unset(DID_STAT);          // instead of updating _item->st, just mark it out-of-date
      return(_plfs_rc == PLFS_SUCCESS);
   }


   virtual ssize_t read( char* buf, size_t count, off_t offset) {
      ssize_t bytes_read = 0;
      _plfs_rc = plfs_read(_plfs_fd, buf, count, offset, &bytes_read);
      if (_plfs_rc != PLFS_SUCCESS) {
         return -1;
      }
      unset(DID_STAT);          // instead of updating _item->st, just mark it out-of-date
      return bytes_read;
   }
   virtual bool    readdir(char* path, size_t size) {
      _plfs_rc = plfs_readdir_c(_plfs_dirp, path, size);
      if (_plfs_rc != PLFS_SUCCESS)
         path[0] = 0;
      unset(DID_STAT);          // instead of updating _item->st, just mark it out-of-date
      return (_plfs_rc == PLFS_SUCCESS);
   }


   virtual ssize_t write(char* buf, size_t count, off_t offset) {
      ssize_t bytes_written = 0;
      _plfs_rc = plfs_write(_plfs_fd, buf, count, offset, _pid+_rank, &bytes_written);
      if (_plfs_rc != PLFS_SUCCESS)
         return -1;
      unset(DID_STAT);          // instead of updating _item->st, just mark it out-of-date
      return bytes_written;
   }
   virtual bool    mkdir(mode_t mode) {
      _plfs_rc = plfs_mkdir(_item->path, mode);
      unset(DID_STAT);          // instead of updating _item->st, just mark it out-of-date
      return (_plfs_rc == PLFS_SUCCESS);
   }


   virtual bool    remove() {
      return unlink();
   }
   virtual bool    unlink() {
      _plfs_rc = plfs_unlink(_item->path);
      unset(DID_STAT);          // instead of updating _item->st, just mark it out-of-date
      return (_plfs_rc == PLFS_SUCCESS);
   }
   virtual bool    symlink(const char* link_name) {
      _plfs_rc = plfs_symlink(_item->path, link_name);
      unset(DID_STAT);          // instead of updating _item->st, just mark it out-of-date
      return (_plfs_rc == PLFS_SUCCESS);
   }

};

#endif






// ---------------------------------------------------------------------------
// FUSE-CHUNKER
//
// I haven't been able to find anyone who can explain the intent of the
// fuse-chunker actions.  It looks like it might be an early attempt to do
// what was later done more effectively with PLFS.
//
// It appears that
//
// ---------------------------------------------------------------------------






// ---------------------------------------------------------------------------
// S3
//
// Using the aws4c library, version 5.2.0, extended by LANL.
// [https://github.com/jti-lanl/aws4c.git]
//
// Because pftool currently uses 'struct stat' so extensively, we're going
// to fake one by installing our metadata into a structu stat.  Hopefully,
// this isn't totally crazy.
//
// Here's how I'm thinking about "directories" in S3.  If you have a long
// path-name with many '/' in it, the first one (after the host) is the
// bucket.  Any would-be "directory" under that can be "listed" by doing
// queries for bucket-members that have object names matching that part of
// the path.  Therefore, there is nothing to do, to actually create those
// "directories".  The only special case is the bucket, at top-level, which
// must be created.  We (will eventually) do that automatically for you.
//
// Therefore, if you call mkdir() on a path like
// "http://10.142.0.1:9020/A/B/C/" We will create a bucket named "A".  Our
// mkdir() is a no-op.  When you later go to create an object named
// "http://10.142.0.1:9020/A/B/C/my_file.txt", we will create it as an
// object named "B/C/my_file.txt" in the bucket "A".  When you call
// readir() on a path named "A/B/C/", we will query the bucket "A" for
// objects with a prefix matching "B/C/", using "?delimiter=/".  This will
// do what you expected. See:
//
//     http://docs.aws.amazon.com/AmazonS3/latest/API/RESTBucketGET.html
//
//
//
//
// TBD: pftool makes extensive use of struct stat.  pftool uses struct stat
//      to check whether something is a directory or symlink, what it's
//      size is, etc.  The classes here can eventually abstract some of
//      that away, but the mindset of checking for symlinks, etc, will
//      remain.  the simplest way to try to shoehorn an S3 object into
//      pftool is to fake a stat struct, like we do in fake_stat().
//
//      This fake struct is probably going to be expensive and full of
//      confusion.  For example:
//
//      If you want to know whether an object is a directory, what do you
//      mean?  Do you mean is this an S3 bucket?  If so, we have to do a
//      separate query to find out whether it's a bucket.  But, maybe we
//      have a "dual personality" object/file-system.  In that case, maybe
//      you mean, "does this object correspond to something that is a
//      directory in the FS view?"  That might be complicated/expensive to
//      figure out.  Or maybe you just mean "does this destination-path end
//      in a slash, so that I should treat it like it is a directory, in
//      terms of appending directory-elements from the source-directory to
//      this path-name?"
//
//      Similar ambiguity comes up regarding symlinks.  Do you want to know
//      whether there's a file-view of this object (e.g. through Scality
//      sfused) in which it is a symlink?  Or, maybe you meant that e.g. a
//      destination-side object corresponds to a source-side POSIX symlink.
//      Or, did you encrypt something in the metadata to simulate a
//      symlink?
//
//      Object ACLS do not have the same fields as modes in the stat struct
//      for a POSIX filesystem.
//
//      When you ask about the size of an object, I think you might get a
//      not-yet-consistent report, if the object is being written by
//      parallel writers, or was recently written, even if the writes are
//      complete.
//
//
//
// ***  I think the read/write methods of the S3_Path class have to do
//      their own coordination of S3 multi-part-upload (or EMC writing
//      ranges, or Scality filejoin).  The caller just gives us offsets,
//      and we take care of collecting ETags, writing the manifest, etc.
//
// ---------------------------------------------------------------------------

#ifdef S3

class S3_Path : public Path {
protected:

   friend class Pool<S3_Path>;

   typedef SharedPtr<IOBuf>  IOBufPtr;

   IOBufPtr        _iobuf;

   std::string     _host;
   std::string     _bucket;
   std::string     _obj;        // path after bucket (and '/')

   bool is_service() const { return (!_bucket.size()); }
   bool is_bucket()  const { return (_bucket.size() && _obj.size()); }
   bool is_object()  const { return (_obj.size()); }

   // generic things to be done to set up a query with our path.
   //
   // NOTE: The same user may have multiple S3_Paths, potentially having
   //       different server, bucket, etc.  So this must be done before
   //       every query.
   void prepare_query() {
      // do_stat(false);           // no-op, unless needed

      // install host/bucket for S3 queries
      s3_set_host(_host.c_str());
      if (_bucket.size())
         s3_set_bucket(_bucket.c_str());
   }

   // return true for success, false for failure.
   virtual bool do_stat_internal() {
      fake_stat(_item->path, &_item->st);
   }

   // Intercept path-changes, so we can parse the new host, bucket, etc.
   // These parsed values are useful for quick determination of whether we
   // are dealing with a bucket or an object.
   virtual void path_change_post() {
      parse_host_bucket_object(_host, _bucket, _obj, _item->path);
      if (! _host.size()) {
         errsend_fmt(FATAL,
                     "S3_Path::path_change_post -- no host in '%s'\n",
                     _item->path);
      }

      // pass method-call on, to the base-class
      Path::path_change_post();
   }


   // interpret the fields of _item->st (which have been modified, e.g. by
   // chmod()), and apply them to the object ACLs, as much as is possible.
   // Return false only for errors.
   bool apply_stat() { NO_IMPL(apply_stat); } // TBD  (See fake_stat() impl)


   S3_Path()
      : Path(),
        _iobuf(Pool<IOBuf>::get(true)) // aws_iobuf_new() is just malloc + memset
   {
      //      memset(_iobuf.get(), 0, sizeof(IOBuf));
   }


public:

   // This runs on Pool<S3_Path>::get(), when initting an old instance
   virtual ~S3_Path() {
      close_all();
      aws_iobuf_reset(_iobuf.get());
   }

   // TBD: Save our object ID somehow.  Maybe give fake_stat() an extra
   //      arg, and have the factory call a factory_install_list() method
   //      to install it.  Then two S3_Path objects are identical if they
   //      have the same ID.  For now, the NO_IMPL() will help me remember
   //      that this needs doing.
   //
   //   virtual bool operator==(const S3_Path& p) { NO_IMPL(op==); }
   virtual bool identical(const S3_Path& p) { NO_IMPL(identical); }


   // Strict S3 support N:1 via Multi-Part-Upload.  Scality adds a
   // "filejoin" operator, which resembles MPU.  EMC extensions also
   // support writing to object+offset.
   virtual bool    supports_n_to_1() const  { return true; }


   // Fill out a struct stat, using S3 metadata from an object filesystem.
   // PathFactory can use this (via stat_item()) when determining what
   // subclass to allocate.  Return true for success, false for error.
   static bool fake_stat(const char* path_name, struct stat* st);

   // extracting this to a static method, from path_change_post(), so it
   // can be re-used in fake_stat()
   static bool parse_host_bucket_object(std::string& host,
                                        std::string& bucket,
                                        std::string& obj,
                                        const char*  path) {
      bool trailing_slash = false;

      host.clear();
      bucket.clear();
      obj.clear();


      // Parse host (and maybe bucket (and maybe object)) from the URL/path.
      // Strip off the leading and trailing '/' from each.
      char* host_begin = (char*)strstr(path, "://") +3; // factory found this, so it exists
      if (*host_begin) {
         char*                  host_end   = strchr(host_begin, '/');
         std::string::size_type host_size = (host_end
                                             ? (host_end - host_begin)
                                             : strlen(host_begin));
         host   = std::string(host_begin, host_size);

         // if path includes a bucket, parse it out
         if (host_end && *(host_end +1)) {
            char*                  bkt_begin = host_end +1;
            char*                  bkt_end   = strchr(bkt_begin, '/');
            std::string::size_type bkt_size  = (bkt_end
                                                ? (bkt_end - bkt_begin)
                                                : strlen(bkt_begin));
            bucket = std::string(bkt_begin, bkt_size);

            // if path includes an object, beyond the bucket, then extract
            // that.  We don't want the (possible) '/', at the end of the
            // bucket-name.  Also don't want trailing slashes in the
            // object-name.  However, if there were trailing slashes, we
            // want to return true, but only if there was some object-name.
            //
            //            if (bkt_end)
            //               obj = bkt_end;
            if (bkt_end && *(bkt_end +1)) {
               char*  ptr        = bkt_end +1; // beginning of object
               int    tail_pos   = strlen(ptr) -1;
               bool   tail_slash = (ptr[tail_pos] == '/');
               // for (size_t pos=tail_pos; ((pos >= 0) && (ptr[pos] == '/')); --pos) {
               while ((tail_pos >= 0) && (ptr[tail_pos] == '/'))
                  --tail_pos;
               if (tail_pos >= 0) {
                  obj = std::string(ptr, tail_pos+1);
                  trailing_slash = tail_slash;
               }
            }
         }
      }
      return trailing_slash;
   }


   virtual const char* const strerror() { return _iobuf->result; }

   // aint no such thing as a specific "group"
   // And your <owner> probably has no relationship at all with S3 owners.
   //
   // TBD: This should make an effort to update the ACLs for this object.
   //
   // NOTE: Don't want to update ACLs for the hybrid approach.  And
   //       returning false will cause pftool to emit a FATAL error.  So,
   //       don't do anything, and say that we succeeded.
   virtual bool    chown(uid_t owner, gid_t group) {
      //      _item->st.st_uid = owner;
      //      _item->st.st_gid = group;
      //      return apply_stat();
      return true;              // [ see NOTE above S3_Path::chown() ]
   }
   virtual bool    chmod(mode_t mode) {
      //      _item->st.st_mode = mode;
      //      return apply_stat();
      return true;              // [ see NOTE above S3_Path::chown() ]
   }
   virtual bool    utime(const struct utimbuf* ut) {
      //      _item->st.st_atime = ut->actime;
      //      _item->st.st_mtime = ut->modtime;
      //      return apply_stat();
      return true;              // [ see NOTE above S3_Path::chown() ]
   }


   // Should we replicate POSIX behavior, where open() fails if you try it
   // multiple times?
   //
   // NOTE: S3_Path::write() expects to be able to write byte-ranges.  That
   //       fails with '404 Not Found', if the object doesn't exist.
   //       Therefore, our open() must create the object.  We should also
   //       be looking at O_TRUNC, etc.  If it's not O_CREAT and file
   //       doesn't exist, we should avoid creating it?  Forget dealing
   //       with O_WRONLY, for now.  We could implement that by
   //       manipulating ACLs for this object, but in the future we'll be
   //       handling permissions through the metadata filesystem, so skip
   //       it for now.
   virtual bool    open(int flags, mode_t mode) {
      if (flags & O_CREAT)
         write((char*)"", 0, 0);
      set(IS_OPEN);
      return true;
   }
   // TBD: GET _obj + "?prefix=DIRNAME&delimiter=/" This will return XML
   //      with "common prefixes".  Parse the XML into a tree.  Find the
   //      token <IsTruncated> and read its value ("true" or "false", etc).
   //      Save this somewhere.  Parse to the beginning of the
   //      CommonPrefixes.  Each call to readdir() will then return the
   //      next XML entry.  When the XML is exhausted, if IsTruncated was
   //      true, reiterate and get more XML, and do the same parsing etc.
   //      Otherwise, treat as EOF.
   //
   //      [Leaving this undone, for now, because the first priority is
   //      moving data *onto* S3 systems.]
   //
   virtual bool    opendir() {
      NO_IMPL(opendir);
      set(IS_OPEN_DIR);
   }



   virtual bool    close() {
      unset(IS_OPEN);
      unset(DID_STAT);          // instead of updating _item->st, just mark it out-of-date
      return true;
   }
   // TBD: See opendir().  For the closedir case, be need to deallocate
   //      whatever is still hanging around from the opendir.
   virtual bool    closedir() {
      NO_IMPL(opendir);
      unset(DID_STAT);          // instead of updating _item->st, just mark it out-of-date
      unset(IS_OPEN_DIR);
   }




   // read/write to/from caller's buffer
   // TBD: fix the malloc/free in aws_iobuf_extend/aws_iobuf_reset (see TBD.txt).
   // NOTE: S3 has no access-time, so we don't reset DID_STAT
   virtual ssize_t read( char* buf, size_t count, off_t offset) {
      IOBuf* b = _iobuf.get();
      prepare_query();

      s3_set_byte_range(offset, count);

      // For performance, we add <buf> directly into the linked list of
      // data in _iobuf.  In this case (i.e. reading), we're "extending"
      // rather than "appending".  That means the added buffer represents
      // empty storage, which will be filled by the libcurl writefunction,
      // invoked via s3_get().

      aws_iobuf_reset(b);
      aws_iobuf_extend_static(b, buf, count);
      AWS4C_CHECK   ( s3_get(b, (char*)_obj.c_str()) );

      // AWS4C_CHECK_OK( b );
      ssize_t byte_count = count; // default
      if (b->code == 206) {  /* 206: Partial Content */
         byte_count = b->contentLen;
      }
      else if (b->code != 200) {
         byte_count = -1;
      }

      // drop ptrs to <buf>
      aws_iobuf_reset(b);

      return byte_count;
   }
   // TBD: See opendir()
   virtual bool    readdir(char* path, size_t size) {
      NO_IMPL(readdir);
   }



   virtual ssize_t write(char* buf, size_t count, off_t offset) {
      unset(DID_STAT);          // instead of updating _item->st, just mark it out-of-date
      IOBuf* b = _iobuf.get();
      prepare_query();

      // by calling with count=0, offset=0, open() can use write
      // to initialize a zero-size object.
      if (count || offset)
         s3_set_byte_range(offset, count);

      // For performance, we add <buf> directly into the linked list of
      // data in _iobuf.  In this case (i.e. writing), we're "appending"
      // rather than "extending".  That means the added buffer represents
      // valid data, which will be read by the libcurl readfunction,
      // invoked via s3_put().
      aws_iobuf_reset(b);
      aws_iobuf_append_static(b, buf, count);
      AWS4C_CHECK    ( s3_put(b, (char*)_obj.c_str()) );

      // AWS4C_CHECK_OK ( b );
      ssize_t byte_count = count; // default
      if (b->code != 200) {
         byte_count = -1;
      }

      // drop ptrs to <buf>
      aws_iobuf_reset(b);

      return byte_count;
   }


   // NOTE: See comments above this class for discussion of how
   //       "directories" are handled.  If full path includes an obj, we'll
   //       have to assume you intend it as an empty directory.
   virtual bool    mkdir(mode_t mode) {
      IOBuf* b = _iobuf.get();
      aws_iobuf_reset(b);                     // clear everything

      prepare_query();                        // update stat, install host and bucket
      mode_t new_mode = _item->st.st_mode | __S_IFDIR;

      // install value for "mode_bits" key, into meta-data.
      //
      // NOTE: We will ignore all permission-related bits!
      //       See S3_Path::fake_stat()
      const size_t STR_SIZE = 16;
      char new_mode_str[STR_SIZE];
      snprintf(new_mode_str, STR_SIZE, "0x%08X", new_mode);
      aws_metadata_set(&(b->meta), "mode_bits", new_mode_str);

#if 0
      // create the directory with a name that includes a final slash.
      // That way, it will be obvious during readdir() that this thing is a
      // directory, and S3_Path::fake_stat() can set the mode bits, saving
      // us ever having to check the metadata.
      std::string dirname(_obj + "/");
      AWS4C_CHECK( s3_put(b, (char*)dirname.c_str()) ); // PUT creates bucket + obj
#else
      // No, it will be only be obvious this is a directory (among the
      // results of readdir), if there is anything in the directory.  In
      // that case, one of the readdir results will include the slash.
      // Otherwise, fake_stat will just have to query metadata.
      AWS4C_CHECK( s3_put(b, (char*)_obj.c_str()) ); // PUT creates bucket + obj
#endif
      unset(DID_STAT);          // instead of updating _item->st, just mark it out-of-date
      if (b->code == 200)
         _item->st.st_mode = new_mode;

      return (b->code == 200);
   }


   // For S3, we'll assume you called unlink(), rather than remove(),
   // because you think that, when you unlink() something, it should
   // continue to be usable until no one is referring to it, or having it
   // open.  S3 don't play that.
   virtual bool    unlink() {
      return true;              // Sure, whatever.
   }

   virtual bool    remove() {
      IOBuf* b = _iobuf.get();
      prepare_query();

      aws_iobuf_reset(b);                     // empty
      AWS4C_CHECK( s3_delete(b, (char*)(_obj.size() ? _obj.c_str(): "")) );
      unset(DID_STAT);          // instead of updating _item->st, just mark it out-of-date

      // DELETE returns '204 No Content'  (?)
      // return (b->code == 200);
      return true;
   }
};

#endif



// ---------------------------------------------------------------------------
// MARFS
//
//
//
// ---------------------------------------------------------------------------

#ifdef MARFS

#include <linux/limits.h>

typedef struct {
   char valid; // lets us know if name is valid. 1 == valid
   char name[PATH_MAX];
} marfs_dirp_t;

int marfs_readdir_filler(void *buf, const char *name, const struct stat *stbuf, off_t off);

int marfs_readdir_wrapper(marfs_dirp_t* dir, const char* path, MarFS_DirHandle* ffi);


class MARFS_Path : public Path {
protected:

   friend class Pool<MARFS_Path>;

   typedef SharedPtr<IOBuf>  IOBufPtr;

   IOBufPtr         _iobuf;
   MarFS_DirHandle  ffi_directory;
   MarFS_FileHandle ffi_file;
   //const char * dirname;

   uint64_t         _expected_write_size;

   //int            _fd;          // after open()
   //DIR*           _dirp;        // after opendir()

   int              _rank;


   // we expect args from the Factory:
   //
   // (0) int               [pid]
   //
   virtual void factory_install_list(int count, va_list list) {
      _rank = va_arg(list, int);
   }


   // FUSE_CHUNKER seems to be the only one that uses stat() instead of lstat()
   virtual bool do_stat_internal() {
      return mar_stat(_item->path, &_item->st);
   }

   MARFS_Path()
      : Path(),
        _expected_write_size(0)
   { 
      unset(DID_STAT);
      unset(IS_OPEN_DIR);
      unset(IS_OPEN);
   }

   /**
    * converts the path provided to pftool to the path expected by marfs
    * This strips off the begining of the path
    *
    * @param fs_path The path provided to pftool
    * @return The path expected by marfs
    */
   static const char* fs_to_mar_path(const char* fs_path) {
      /// return fs_path+6; // adds the number of characters in "/marfs" TODO: make this more robust
      return marfs_sub_path(fs_path);
   }


public:

   virtual const char* const strerror() {
      return ::strerror(_errno);
   }

   // This runs on Pool<S3_Path>::get(), when initting an old instance
   virtual ~MARFS_Path() {
      close_all();
      //aws_iobuf_reset(_iobuf.get()); TODO: fix
   }

   // TBD: Save our object ID somehow.  Maybe give fake_stat() an extra
   //      arg, and have the factory call a factory_install_list() method
   //      to install it.  Then two S3_Path objects are identical if they
   //      have the same ID.  For now, the NO_IMPL() will help me remember
   //      that this needs doing.
   //
   //   virtual bool operator==(const S3_Path& p) { NO_IMPL(op==); }
   virtual bool identical(const MARFS_Path& p) {
      NO_IMPL(identical);
   }

   // Fill out a struct stat, using metadata from gpfs backend
   static bool mar_stat(const char* path_name, struct stat* st) {
      int rc;

      // get the attributes for the file from marfs
      // TODO: is there a way to detect links
      rc = marfs_getattr(fs_to_mar_path(path_name), st);
      //rc = marfs_getattr(path_name, st);

      if (rc) {
         // errno = errno;
         return false;
      }

      return true;
   }

   // Strict S3 support N:1 via Multi-Part-Upload.  Scality adds a
   // "filejoin" operator, which resembles MPU.  EMC extensions also
   // support writing to object+offset.
   //virtual bool    supports_n_to_1() const  { return true; }


   // Fill out a struct stat, using S3 metadata from an object filesystem.
   // PathFactory can use this (via stat_item()) when determining what
   // subclass to allocate.  Return true for success, false for error.
   //static bool fake_stat(const char* path_name, struct stat* st);


   // TODO: fix
   //virtual const char* const strerror() { return _iobuf->result; }

   virtual bool    supports_n_to_1() const  {
      return false;
   }

   virtual bool    chown(uid_t owner, gid_t group) {
      if (_rc = marfs_chown(fs_to_mar_path(path()), owner, group))
         _errno = errno;
      unset(DID_STAT);          // instead of updating _item->st, just mark it out-of-date
      return (_rc == 0);
   }
   virtual bool    chmod(mode_t mode) {
      if (_rc = marfs_chmod(fs_to_mar_path(path()), mode))
         _errno = errno;
      unset(DID_STAT);          // instead of updating _item->st, just mark it out-of-date
      return (_rc == 0);
   }
   virtual bool    utime(const struct utimbuf* ut) {
      if (_rc = marfs_utime(fs_to_mar_path(path()), (struct utimbuf*) ut))
         _errno = errno;
      unset(DID_STAT);          // instead of updating _item->st, just mark it out-of-date
      return (_rc == 0);
   }


   virtual void    expected_write_size(uint64_t size) {
      _expected_write_size = size;
   }

   virtual bool    open(int flags, mode_t mode) {
      int rc;
      const char* marPath;

      marPath = fs_to_mar_path(_item->path);

      // clear the ffi_file structure
      memset(&ffi_file, 0, sizeof(ffi_file));

      // check to see if we are createing. if so we must also truncate
      // TODO: is this now nessary with the new version of marfs_ops.h
      if(O_CREAT & flags) {
         /* we need to create the node */
         if(0 != marfs_mknod(marPath, mode, 0)) {
            fprintf(stderr, "marfs_mknod failed\n");
            _errno = errno;
            return false;
         }
         flags = (flags & ~O_CREAT);
      } else {
         ffi_file.flags = flags;
      }

<<<<<<< HEAD
      rc = marfs_open(marPath, &ffi_file, flags, _expected_write_size);
      _expected_write_size = 0;
=======
      rc = marfs_open(marPath, &ffi_file, flags, OSOF_CTE);
>>>>>>> 1daad63f
      if (0 != rc) {
         fprintf(stderr, "marfs_open failed\n");
         _rc = rc;
         _errno = errno;
         return false;
      }

      set(IS_OPEN);
      unset(DID_STAT);
      return true;
   }
   virtual bool    opendir() {
      if(0 != marfs_opendir(fs_to_mar_path(_item->path), &ffi_directory)) {
         _errno = errno;
         return false;  // return _rc;
      }
      set(IS_OPEN_DIR);
      return true;

      //PathInfo info;
      //memset((char*)&info, 0, sizeof(PathInfo));

      ////EXPAND_PATH_INFO(&info, path);
      //if(0 != expand_path_info(&info, fs_to_mar_path(_item->path))) {
      //   fprintf(stderr, "pftool was unable to expand the path \"%s\" for marfs\n");
      //   return false;
      //}

      //if (IS_ROOT_NS(info.ns)) {
      //   // TODO: Deal with root namespaces
      //   fprintf(stderr, "pftool does not yet support root namespaces in marfs\n");
      //   return false;
      //}

      //_dirp = ::opendir(info.post.md_path);
      //if (! bool(_dirp)) {
      //   _errno = errno;
      //   return false;  // return _rc;
      //}
      //set(IS_OPEN_DIR);
      //return true;
   }



   virtual bool    close() {
      int rc;

      rc = marfs_release(fs_to_mar_path(_item->path), &ffi_file);
      if (0 != rc) {
         _errno = errno;
         return false;  // return _rc;
      }

      unset(IS_OPEN);
      unset(DID_STAT);          // instead of updating _item->st, just mark it out-of-date
      return true;
   }
   // TBD: See opendir().  For the closedir case, be need to deallocate
   //      whatever is still hanging around from the opendir.
   virtual bool    closedir() {
      if(0 != marfs_releasedir(fs_to_mar_path(_item->path), &ffi_directory)) {
         _errno = errno;
         return false;
      }
      unset(DID_STAT);          // instead of updating _item->st, just mark it out-of-date
      unset(IS_OPEN_DIR);
      return true;
   }




   // read/write to/from caller's buffer
   // TBD: fix the malloc/free in aws_iobuf_extend/aws_iobuf_reset (see TBD.txt).
   // NOTE: S3 has no access-time, so we don't reset DID_STAT
   virtual ssize_t read( char* buf, size_t count, off_t offset) {
      ssize_t bytes;

      bytes = marfs_read(fs_to_mar_path(_item->path), buf, count, offset, &ffi_file);
      if (bytes == (ssize_t)-1)
         _errno = errno;
      unset(DID_STAT);          // instead of updating _item->st, just mark it out-of-date
      return bytes;
   }

   // TBD: See opendir()
   virtual bool    readdir(char* path, size_t size) {
      int rc;
      errno = 0;
      if (size)
         path[0] = 0;

      marfs_dirp_t d;
      rc = marfs_readdir_wrapper(&d, fs_to_mar_path(_item->path), &ffi_directory);
      unset(DID_STAT);          // instead of updating _item->st, just mark it out-of-date
      if (rc > 0) {
         strncpy(path, d.name, size);
         return true;
      } else if (rc == 0) {         // EOF
         return true;
      } else if (rc < 0) {
         perror("readdir failure");
         _errno = errno;
         return bool(_errno == 0);
      }
   }



   virtual ssize_t write(char* buf, size_t count, off_t offset) {
      ssize_t bytes;
      bytes = marfs_write(fs_to_mar_path(_item->path), buf, count, offset, &ffi_file);
      if (bytes ==  (ssize_t)-1)
         _errno = errno;
      unset(DID_STAT);          // instead of updating _item->st, just mark it out-of-date
      return bytes;
   }


   // NOTE: See comments above this class for discussion of how
   //       "directories" are handled.  If full path includes an obj, we'll
   //       have to assume you intend it as an empty directory.
   virtual bool    mkdir(mode_t mode) {
      if (_rc = marfs_mkdir(fs_to_mar_path(_item->path), mode)) {
         _errno = errno;
      }
      unset(DID_STAT);          // instead of updating _item->st, just mark it out-of-date
      return (_rc == 0);
   }


   // For S3, we'll assume you called unlink(), rather than remove(),
   // because you think that, when you unlink() something, it should
   // continue to be usable until no one is referring to it, or having it
   // open.  S3 don't play that.
   virtual bool    unlink() {
      if (_rc = marfs_unlink(fs_to_mar_path(_item->path)))
         _errno = errno;
      unset(DID_STAT);          // instead of updating _item->st, just mark it out-of-date
      return (_rc == 0);
   }

   virtual bool    remove() {
      return unlink();
   }
};

#endif









// ---------------------------------------------------------------------------
// PathFactory
//
// If you giveus a raw path-name, we'll parse it, and run a series of
// attempts to guess what it is, then return an appropriate Path sub-class.
//
// What if you just have a path_item (e.g. because the user gave you that),
// instead of a Path object?  You don't know what type of object should be
// created.  This static factory object can create you an appropriate Path
// object.  Use it like this:
//
//     PathPtr path = PathFactory::create(&my_path_item);
//
// Better yet:
//
//     PathPtr path(PathFactory::create(&my_path_item));
//
// TBD: Add some command-line options to control S3 settings (e.g. debugging,
//      reuse-connections, etc.)
// ---------------------------------------------------------------------------


// template<typename T>  class PathPtr; // fwd decl

class PathFactory {
protected:

   static       uint8_t    _flags;
   static const uint8_t    INIT = 0x01;

   static struct options*  _opts;
   static pid_t            _pid;       // for PLFS
   static int              _rank;      // for PLFS, MARFS


public:

   // pid and rank are needed for PLFS.  Because the main program always
   // has them, we expect main to call this once, after rank and PID are
   // known, before constructing any paths.  Shouldn't be a hardship for
   // non-PLFS builds.
   //
   // NOTE: Do not call this more than once, because we reset the flags
   // here.
   static void initialize(struct options* opts,
                          int             rank,
                          const char*     src_path,
                          const char*     dest_path) {
      _flags = 0;
      _opts  = opts;
      _pid   = getpid();
      _rank  = rank;

#ifdef S3
      if (! _flags & INIT) {

         // --- Done once-only (per rank).  Perform all first-time inits.
         //
         // The aws library requires a config file, as illustrated below.
         // We assume that the user running the test has an entry in this
         // file, using their login moniker (e.g. `echo $USER`) as the key,
         // something like this:
         //
         //     <user>:<s3_login_id>:<s3_private_key>
         //
         // This file must not be readable by other than user.

         aws_read_config(getenv("USER"));  // requires ~/.awsAuth
         aws_reuse_connections(1);
         aws_set_debug(_opts->verbose >= 3);

         // allow EMC extensions to S3
         s3_enable_EMC_extensions(1);
      }
#endif

      _flags |= INIT;
   }


   // construct appropriate subclass from raw path.  We will have to guess
   // at the type, using stat_item().
   static PathPtr create(const char* path_name) {
      PathItemPtr  item(Pool<path_item>::get(true));
      strncpy(item->path, path_name, PATHSIZE_PLUS);
      item->ftype = TBD;        // invoke stat_item() to determine type

      return create_shallow(item);
   }




   // --- these 2 methods assume the path_item either (a) has ftype
   //     correctly initialized (e.g. via stat_item()), or, (b) has ftype
   //     set to TBD.

   // deep copy
   static PathPtr create(const path_item* item) {
      PathItemPtr  item_ptr(Pool<path_item>::get());
      *item_ptr = *item;        // deep copy;

      return create_shallow(item_ptr);
   }
   // shallow copy  (changes to p->_item will affect caller's item)
   static PathPtr create_shallow(path_item* item) {
      NoOpSharedPtr<path_item>  no_delete(item);
      PathItemPtr               item_ptr(no_delete);

      return create_shallow(item_ptr);
   }



   // --- these 2 methods assume the path_item either (a) has ftype
   //     correctly initialized (e.g. via stat_item()), or, (b) has ftype
   //     set to TBD.

   // deep copy
   static PathPtr create(const PathItemPtr& item) {
      return create(item.get());
   }
   // shallow copy.  If you want a deep copy, and you have a PathItemPtr
   // named item_ptr, then use create(item_ptr.get())
   static PathPtr create_shallow(const PathItemPtr& item) {
      PathPtr p;

      if (! item) {
         PRINT_MPI_DEBUG("PathFactory::create(PathItemPtr&) -- null-pointer\n");
         return PathPtr();
      }

      switch (item->ftype) {
      case NONE:
      case TBD: {
         int rc = stat_item(item.get(), *_opts); // initialize item->ftype
         p = create_shallow(item);      // recurse
         p->did_stat(rc == 0);          // avoid future repeats of failed stat
         return p;
      }

      case REGULARFILE:
      case LINKFILE:
         p = Pool<POSIX_Path>::get();
         break;


#ifdef FUSE_CHUNKER
      case FUSEFILE:
         p = Pool<Fuse_Path>::get(); // TBD
         break;
#endif


#ifdef PLFS
      case PLFSFILE:
         p = Pool<PLFS_Path>::get();
         p->factory_install(2, _pid, _rank);
         break;
#endif


#ifdef S3
      case S3FILE:
         p = Pool<S3_Path>::get();
         break;
#endif

#ifdef MARFS
      case MARFSFILE:
         p = Pool<MARFS_Path>::get();
         p->factory_install(1, _rank);
         break;
#endif

#if GEN_SYNDATA
      case SYNDATA:
         p = Pool<SyntheticDataSource>::get();
         p->factory_install(1, _opts, _rank);
         break;
#endif


#ifdef TAPE
      case PREMIGRATEFILE:
      case MIGRATEFILE:
         p = Pool<Tape_Path>::get(); // TBD
         break;
#endif


      default:
         PRINT_MPI_DEBUG("PathFactory::create(PathItemPtr&) -- unknown type\n", (unsigned)item->ftype);
         return p;
      }

      *p = item;                 // shallow copy of caller's item
      return p;
   }



   // deep copy
   //
   // NOTE: This is a deep copy only of the path_item in <path>.  Probably
   // doesn't make sense to copy (deep or shallow) all the members into the
   // new instance.  (For example, what if the flags say it is already
   // open?)  PathFactory assignment, coupled with Path::op=, and default
   // constructors, etc, should take care of setting up a new object so
   // that (e.g.) it doesn't have to be stat'ed again, if the original had
   // been stat'ed, and has the right flags, etc.
   PathPtr create(Path& path) {

      if (! path._item.get()) { // impossible?
         errsend(FATAL, "PathFactory::create(Path&) -- no path_item!\n");
         return PathPtr();      // for the compiler
      }

#if 0
      // Use the ftype in path->item to create appropriate subclass.
      // New object has a deep copy of <path>'s _item.
      PathPtr      path2(create(path._item.get())); // deep copy of path->_item

      PathItemPtr  item2(path2->_item);              // save the deep copy
      *path2 = path;                                // shallow copy of everything

      path2->_item = item2;     // replace the deep-copied _item
      return path2;
#else
      return create(path._item.get()); // deep copy of path_item, only
#endif
   }

   // shallow copy of <path>'s _item, meaning we point to the same path_item
   PathPtr create_shallow(Path& path) {
      if (! path._item.get()) { // impossible?
         errsend(FATAL, "PathFactory::create_shallow(Path&) -- no path_item!\n");
         return PathPtr();      // for the compiler
      }
      return create_shallow(path._item.get());
   }




#if 0
   // UNDER CONSTRUCTION
   static void pack() { }
#endif


#if 0
   // unpack into path_item, then copy into Path
   static PathPtr unpack(char* buff, size_t size, int position, MPI_Comm comm=MPI_COMM_WORLD) {
      path_item work_node;
      MPI_Unpack(buff, size, &position, work_node, sizeof(path_item), MPI_CHAR, comm);
      return create(work_node);
   }
#else
   // avoid copying from unpacked path_item into constructed Path's path_item.
   static PathPtr unpack(char* buff, size_t size, int position, MPI_Comm comm=MPI_COMM_WORLD) {
      PathItemPtr work_node_ptr(Pool<path_item>::get());
      MPI_Unpack(buff, size, &position, work_node_ptr.get(), sizeof(path_item), MPI_CHAR, comm);
      return create(work_node_ptr);
   }
#endif


};



#undef NO_IMPL
#undef NO_IMPL_STATIC



#endif // __PATH_H

<|MERGE_RESOLUTION|>--- conflicted
+++ resolved
@@ -1836,12 +1836,9 @@
          ffi_file.flags = flags;
       }
 
-<<<<<<< HEAD
+      // rc = marfs_open(marPath, &ffi_file, flags, OSOF_CTE);
       rc = marfs_open(marPath, &ffi_file, flags, _expected_write_size);
       _expected_write_size = 0;
-=======
-      rc = marfs_open(marPath, &ffi_file, flags, OSOF_CTE);
->>>>>>> 1daad63f
       if (0 != rc) {
          fprintf(stderr, "marfs_open failed\n");
          _rc = rc;
